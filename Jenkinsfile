--- conflicted
+++ resolved
@@ -1,7 +1,6 @@
 #!groovy
 
 pipeline {
-<<<<<<< HEAD
     agent any
     stages {
         stage("Parallel Stage") {
@@ -60,73 +59,6 @@
                 }
                 */
             }
-
-=======
-  agent any
-  stages {
-    stage("Parallel Stage") {
-      parallel {
-        stage("Build / Test - JDK8") {
-          agent { node { label 'linux' } }
-          options { timeout(time: 120, unit: 'MINUTES') }
-          steps {
-            mavenBuild("jdk8", "-Pmongodb install", "maven3")
-            // Collect up the jacoco execution results (only on main build)
-            jacoco inclusionPattern: '**/org/eclipse/jetty/**/*.class',
-                exclusionPattern: '' +
-                    // build tools
-                    '**/org/eclipse/jetty/ant/**' +
-                    ',**/org/eclipse/jetty/maven/**' +
-                    ',**/org/eclipse/jetty/jspc/**' +
-                    // example code / documentation
-                    ',**/org/eclipse/jetty/embedded/**' +
-                    ',**/org/eclipse/jetty/asyncrest/**' +
-                    ',**/org/eclipse/jetty/demo/**' +
-                    // special environments / late integrations
-                    ',**/org/eclipse/jetty/gcloud/**' +
-                    ',**/org/eclipse/jetty/infinispan/**' +
-                    ',**/org/eclipse/jetty/osgi/**' +
-                    ',**/org/eclipse/jetty/spring/**' +
-                    ',**/org/eclipse/jetty/http/spi/**' +
-                    // test classes
-                    ',**/org/eclipse/jetty/tests/**' +
-                    ',**/org/eclipse/jetty/test/**',
-                execPattern: '**/target/jacoco.exec',
-                classPattern: '**/target/classes',
-                sourcePattern: '**/src/main/java'
-            warnings consoleParsers: [[parserName: 'Maven'], [parserName: 'Java']]
-            maven_invoker reportsFilenamePattern: "**/target/invoker-reports/BUILD*.xml", invokerBuildDir: "**/target/its"
-          }
-        }
-
-        stage("Build / Test - JDK11") {
-          agent { node { label 'linux' } }
-          options { timeout(time: 120, unit: 'MINUTES') }
-          steps {
-            mavenBuild("jdk11", "-Pmongodb install", "maven3")
-            junit '**/target/surefire-reports/TEST-*.xml,**/target/failsafe-reports/TEST-*.xml'
-            warnings consoleParsers: [[parserName: 'Maven'], [parserName: 'Java']]
-            maven_invoker reportsFilenamePattern: "**/target/invoker-reports/BUILD*.xml", invokerBuildDir: "**/target/its"
-          }
-        }
-
-        stage("Build Javadoc") {
-          agent { node { label 'linux' } }
-          options { timeout(time: 30, unit: 'MINUTES') }
-          steps {
-            mavenBuild("jdk8", "install javadoc:javadoc -DskipTests", "maven3")
-            warnings consoleParsers: [[parserName: 'Maven'], [parserName: 'JavaDoc'], [parserName: 'Java']]
-          }
-        }
-
-        stage("Build Compact3") {
-          agent { node { label 'linux' } }
-          options { timeout(time: 120, unit: 'MINUTES') }
-          steps {
-            mavenBuild("jdk8", "-Pcompact3 install -DskipTests", "maven3")
-            warnings consoleParsers: [[parserName: 'Maven'], [parserName: 'Java']]
-          }
->>>>>>> 28533d4c
         }
     }
 }
