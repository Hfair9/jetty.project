--- conflicted
+++ resolved
@@ -43,7 +43,7 @@
     
     public static final String ALL_INTERFACES="0.0.0.0";
     public static final String CRLF="\015\012";
-    
+
     public static final String __ISO_8859_1="iso-8859-1";
     public final static String __UTF8="utf-8";
     public final static String __UTF16="utf-16";
@@ -355,9 +355,6 @@
         return buf.toString();
     }
 
-<<<<<<< HEAD
-    /* ------------------------------------------------------------ */
-=======
     /** Remove single or double quotes.
      * @param s the input string
      * @return the string with quotes removed
@@ -368,8 +365,7 @@
         return QuotedStringTokenizer.unquote(s);
     }
 
->>>>>>> 40e9e053
-    /** Append substring to StringBuilder 
+    /** Append substring to StringBuilder
      * @param buf StringBuilder to append to
      * @param s String to append from
      * @param offset The offset of the substring
@@ -684,119 +680,11 @@
         }
         catch(Exception e)
         {
+            LOG.warn(e);
             return s.getBytes();
         }
     }
-<<<<<<< HEAD
-    
-=======
-
-    /**
-     * Converts a binary SID to a string SID
-     * 
-     * http://en.wikipedia.org/wiki/Security_Identifier
-     * 
-     * S-1-IdentifierAuthority-SubAuthority1-SubAuthority2-...-SubAuthorityn
-     * @param sidBytes the SID bytes to build from
-     * @return the string SID
-     */
-    @Deprecated
-    public static String sidBytesToString(byte[] sidBytes)
-    {
-        StringBuilder sidString = new StringBuilder();
-        
-        // Identify this as a SID
-        sidString.append("S-");
-        
-        // Add SID revision level (expect 1 but may change someday)
-        sidString.append(Byte.toString(sidBytes[0])).append('-');
-        
-        StringBuilder tmpBuilder = new StringBuilder();
-        
-        // crunch the six bytes of issuing authority value
-        for (int i = 2; i <= 7; ++i)
-        {
-            tmpBuilder.append(Integer.toHexString(sidBytes[i] & 0xFF));
-        }
-        
-        sidString.append(Long.parseLong(tmpBuilder.toString(), 16)); // '-' is in the subauth loop
-   
-        // the number of subAuthorities we need to attach
-        int subAuthorityCount = sidBytes[1];
-        // attach each of the subAuthorities
-        for (int i = 0; i < subAuthorityCount; ++i)
-        {
-            int offset = i * 4;
-            tmpBuilder.setLength(0);
-            // these need to be zero padded hex and little endian
-            tmpBuilder.append(String.format("%02X%02X%02X%02X", 
-                    (sidBytes[11 + offset] & 0xFF),
-                    (sidBytes[10 + offset] & 0xFF),
-                    (sidBytes[9 + offset] & 0xFF),
-                    (sidBytes[8 + offset] & 0xFF)));  
-            sidString.append('-').append(Long.parseLong(tmpBuilder.toString(), 16));
-        }
-        
-        return sidString.toString();
-    }
-    
-    /**
-     * Converts a string SID to a binary SID
-     * 
-     * http://en.wikipedia.org/wiki/Security_Identifier
-     * 
-     * S-1-IdentifierAuthority-SubAuthority1-SubAuthority2-...-SubAuthorityn
-     * @param sidString the string SID
-     * @return the binary SID
-     */
-    @Deprecated
-    public static byte[] sidStringToBytes( String sidString )
-    {
-        String[] sidTokens = sidString.split("-");
-        
-        int subAuthorityCount = sidTokens.length - 3; // S-Rev-IdAuth-
-        
-        int byteCount = 0;
-        byte[] sidBytes = new byte[1 + 1 + 6 + (4 * subAuthorityCount)];
-        
-        // the revision byte
-        sidBytes[byteCount++] = (byte)Integer.parseInt(sidTokens[1]);
-        // the # of sub authorities byte
-        sidBytes[byteCount++] = (byte)subAuthorityCount;
-        // the certAuthority
-        String hexStr = Long.toHexString(Long.parseLong(sidTokens[2]));
-        
-        while( hexStr.length() < 12) // pad to 12 characters
-        {
-            hexStr = "0" + hexStr;
-        }
-        // place the certAuthority 6 bytes
-        for ( int i = 0 ; i < hexStr.length(); i = i + 2)
-        {
-            sidBytes[byteCount++] = (byte)Integer.parseInt(hexStr.substring(i, i + 2),16);
-        }
-                
-        
-        for ( int i = 3; i < sidTokens.length ; ++i)
-        {
-            hexStr = Long.toHexString(Long.parseLong(sidTokens[i]));
-            
-            while( hexStr.length() < 8) // pad to 8 characters
-            {
-                hexStr = "0" + hexStr;
-            }     
-            
-            // place the inverted sub authorities, 4 bytes each
-            for ( int j = hexStr.length(); j > 0; j = j - 2)
-            {          
-                sidBytes[byteCount++] = (byte)Integer.parseInt(hexStr.substring(j-2, j),16);
-            }
-        }
-      
-        return sidBytes;
-    }
-
->>>>>>> 40e9e053
+
     /**
      * Convert String to an integer. Parses up to the first non-numeric character. If no number is found an IllegalArgumentException is thrown
      * 
