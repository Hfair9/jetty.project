//
//  ========================================================================
//  Copyright (c) 1995-2017 Mort Bay Consulting Pty. Ltd.
//  ------------------------------------------------------------------------
//  All rights reserved. This program and the accompanying materials
//  are made available under the terms of the Eclipse Public License v1.0
//  and Apache License v2.0 which accompanies this distribution.
//
//      The Eclipse Public License is available at
//      http://www.eclipse.org/legal/epl-v10.html
//
//      The Apache License v2.0 is available at
//      http://www.opensource.org/licenses/apache2.0.php
//
//  You may elect to redistribute this code under either of these licenses.
//  ========================================================================
//

package org.eclipse.jetty.util;

import java.util.concurrent.CompletableFuture;

import org.eclipse.jetty.util.thread.Invocable;

/**
 * <p>A callback abstraction that handles completed/failed events of asynchronous operations.</p>
 *
 * <p>Semantically this is equivalent to an optimise Promise&lt;Void&gt;, but callback is a more meaningful
 * name than EmptyPromise</p>
 */
public interface Callback extends Invocable
{
    /**
     * Instance of Adapter that can be used when the callback methods need an empty
     * implementation without incurring in the cost of allocating a new Adapter object.
     */
<<<<<<< HEAD
    static Callback NOOP = new Callback()
=======
    Callback NOOP = new Callback.NonBlocking()
>>>>>>> f9ff9e12
    {
    };

    /**
     * <p>Callback invoked when the operation completes.</p>
     *
     * @see #failed(Throwable)
     */
    default void succeeded()
    {
    }

    /**
     * <p>Callback invoked when the operation fails.</p>
     * @param x the reason for the operation failure
     */
    default void failed(Throwable x)
    {
    }

    /**
     * <p>Creates a non-blocking callback from the given incomplete CompletableFuture.</p>
     * <p>When the callback completes, either succeeding or failing, the
     * CompletableFuture is also completed, respectively via
     * {@link CompletableFuture#complete(Object)} or
     * {@link CompletableFuture#completeExceptionally(Throwable)}.</p>
     *
     * @param completable the CompletableFuture to convert into a callback
     * @return a callback that when completed, completes the given CompletableFuture
     */
    static Callback from(CompletableFuture<?> completable)
    {
        return from(completable, InvocationType.NON_BLOCKING);
    }

    /**
     * <p>Creates a callback from the given incomplete CompletableFuture,
     * with the given {@code blocking} characteristic.</p>
     *
     * @param completable the CompletableFuture to convert into a callback
     * @param invocation whether the callback is blocking
     * @return a callback that when completed, completes the given CompletableFuture
     */
    static Callback from(CompletableFuture<?> completable, InvocationType invocation)
    {
        if (completable instanceof Callback)
            return (Callback)completable;

        return new Callback()
        {
            @Override
            public void succeeded()
            {
                completable.complete(null);
            }

            @Override
            public void failed(Throwable x)
            {
                completable.completeExceptionally(x);
            }

            @Override
            public InvocationType getInvocationType()
            {
                return invocation;
            }
        };
    }

    class Nested implements Callback
    {
        private final Callback callback;

        public Nested(Callback callback)
        {
            this.callback = callback;
        }

        public Nested(Nested nested)
        {
            this.callback = nested.callback;
        }

        public Callback getCallback()
        {
            return callback;
        }

        @Override
        public void succeeded()
        {
            callback.succeeded();
        }

        @Override
        public void failed(Throwable x)
        {
            callback.failed(x);
        }

        @Override
        public InvocationType getInvocationType()
        {
            return callback.getInvocationType();
        }
    }
    /**
     * <p>A CompletableFuture that is also a Callback.</p>
     */
    class Completable extends CompletableFuture<Void> implements Callback
    {
        private final InvocationType invocation;

        public Completable()
        {
            this(Invocable.InvocationType.NON_BLOCKING);
        }

        public Completable(InvocationType invocation)
        {
            this.invocation = invocation;
        }

        @Override
        public void succeeded()
        {
            complete(null);
        }

        @Override
        public void failed(Throwable x)
        {
            completeExceptionally(x);
        }

        @Override
        public InvocationType getInvocationType()
        {
            return invocation;
        }
    }
}<|MERGE_RESOLUTION|>--- conflicted
+++ resolved
@@ -34,12 +34,13 @@
      * Instance of Adapter that can be used when the callback methods need an empty
      * implementation without incurring in the cost of allocating a new Adapter object.
      */
-<<<<<<< HEAD
     static Callback NOOP = new Callback()
-=======
-    Callback NOOP = new Callback.NonBlocking()
->>>>>>> f9ff9e12
     {
+        @Override
+        public InvocationType getInvocationType()
+        {
+            return InvocationType.NON_BLOCKING;
+        }
     };
 
     /**
