--- conflicted
+++ resolved
@@ -778,11 +778,7 @@
     }
 
     @SuppressWarnings("unchecked")
-<<<<<<< HEAD
     static <T> T as(Request request, Class<T> type)
-=======
-    static <T extends Request> T as(Request request, Class<T> type)
->>>>>>> 235c5086
     {
         while (request != null)
         {
