--- conflicted
+++ resolved
@@ -31,23 +31,6 @@
             </configuration>
       </plugin>
       <plugin>
-<<<<<<< HEAD
-=======
-        <groupId>org.apache.maven.plugins</groupId>
-        <artifactId>maven-jar-plugin</artifactId>
-        <executions>
-          <execution>
-            <id>artifact-jar</id>
-            <goals>
-              <goal>jar</goal>
-            </goals>
-          </execution>
-          <execution>
-            <id>test-jar</id>
-            <goals>
-              <goal>test-jar</goal>
-            </goals>
-          </execution>
           <execution>
             <id>nolog-jar</id>
             <goals>
@@ -60,15 +43,6 @@
               </excludes>
             </configuration>
           </execution>
-        </executions>
-        <configuration>
-          <archive>
-            <manifestFile>${project.build.outputDirectory}/META-INF/MANIFEST.MF</manifestFile>
-          </archive>
-        </configuration>
-      </plugin>
-      <plugin>
->>>>>>> dadb86c8
         <groupId>org.jacoco</groupId>
         <artifactId>jacoco-maven-plugin</artifactId>
         <configuration>
