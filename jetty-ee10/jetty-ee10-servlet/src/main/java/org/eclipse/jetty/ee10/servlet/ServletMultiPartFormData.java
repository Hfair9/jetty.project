--- conflicted
+++ resolved
@@ -72,7 +72,7 @@
      * @throws IOException if reading the request content fails
      * @see org.eclipse.jetty.server.handler.DelayedHandler
      */
-    public static Parts from(ServletContextRequest.ServletApiRequest request, int maxParts) throws IOException
+    public static Parts from(ServletApiRequest request, int maxParts) throws IOException
     {
         try
         {
@@ -90,11 +90,7 @@
         }
     }
 
-<<<<<<< HEAD
-    private Parts parse(ServletContextRequest.ServletApiRequest request, int maxParts) throws IOException
-=======
-    private Parts parse(ServletApiRequest request) throws IOException
->>>>>>> 7d8dd946
+    private Parts parse(ServletApiRequest request, int maxParts) throws IOException
     {
         MultipartConfigElement config = (MultipartConfigElement)request.getAttribute(ServletContextRequest.__MULTIPART_CONFIG_ELEMENT);
         if (config == null)
