--- conflicted
+++ resolved
@@ -89,7 +89,7 @@
         }
 
         ServletContextRequest servletContextRequest = Request.as(request, ServletContextRequest.class);
-        HttpServletRequest httpServletRequest = servletContextRequest.getHttpServletRequest();
+        HttpServletRequest httpServletRequest = servletContextRequest.getServletApiRequest();
         HttpServletResponse httpServletResponse = servletContextRequest.getHttpServletResponse();
         ServletContextHandler contextHandler = servletContextRequest.getContext().getServletContextHandler();
         String cacheControl = getCacheControl();
@@ -99,11 +99,7 @@
         // Look for an error page dispatcher
         // This logic really should be in ErrorPageErrorHandler, but some implementations extend ErrorHandler
         // and implement ErrorPageMapper directly, so we do this here in the base class.
-<<<<<<< HEAD
         String errorPage = (this instanceof ErrorPageMapper) ? ((ErrorPageMapper)this).getErrorPage(httpServletRequest) : null;
-=======
-        String errorPage = (this instanceof ErrorPageMapper) ? ((ErrorPageMapper)this).getErrorPage(servletContextRequest.getServletApiRequest()) : null;
->>>>>>> 7ebec3b4
         ServletContextHandler.ServletScopedContext context = servletContextRequest.getErrorContext();
         Dispatcher errorDispatcher = (errorPage != null && context != null)
             ? (Dispatcher)context.getServletContext().getRequestDispatcher(errorPage) : null;
@@ -112,12 +108,8 @@
         {
             try
             {
-<<<<<<< HEAD
                 contextHandler.requestInitialized(servletContextRequest, httpServletRequest);
                 errorDispatcher.error(httpServletRequest, httpServletResponse);
-=======
-                errorDispatcher.error(servletContextRequest.getServletApiRequest(), servletContextRequest.getHttpServletResponse());
->>>>>>> 7ebec3b4
                 callback.succeeded();
                 return true;
             }
@@ -139,11 +131,7 @@
         String message = (String)request.getAttribute(Dispatcher.ERROR_MESSAGE);
         if (message == null)
             message = HttpStatus.getMessage(response.getStatus());
-<<<<<<< HEAD
         generateAcceptableResponse(servletContextRequest, httpServletRequest, httpServletResponse, response.getStatus(), message);
-=======
-        generateAcceptableResponse(servletContextRequest, servletContextRequest.getServletApiRequest(), servletContextRequest.getHttpServletResponse(), response.getStatus(), message);
->>>>>>> 7ebec3b4
         callback.succeeded();
         return true;
     }
