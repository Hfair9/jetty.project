--- conflicted
+++ resolved
@@ -192,14 +192,11 @@
         return _httpInput;
     }
 
-<<<<<<< HEAD
-=======
     public boolean isAborted()
     {
         return _state.isAborted();
     }
 
->>>>>>> 27865d29
     public boolean isSendError()
     {
         return _state.isSendError();
