//
// ========================================================================
// Copyright (c) 1995 Mort Bay Consulting Pty Ltd and others.
//
// This program and the accompanying materials are made available under the
// terms of the Eclipse Public License v. 2.0 which is available at
// https://www.eclipse.org/legal/epl-2.0, or the Apache License, Version 2.0
// which is available at https://www.apache.org/licenses/LICENSE-2.0.
//
// SPDX-License-Identifier: EPL-2.0 OR Apache-2.0
// ========================================================================
//

package org.eclipse.jetty.ee10.webapp;

import java.io.IOException;
import java.net.URI;
import java.net.URL;
import java.nio.charset.StandardCharsets;
import java.nio.file.FileSystem;
import java.nio.file.FileSystems;
import java.nio.file.Files;
import java.nio.file.Path;
import java.util.HashMap;
import java.util.List;
import java.util.Map;
import java.util.Set;

import org.eclipse.jetty.server.Server;
import org.eclipse.jetty.toolchain.test.FS;
<<<<<<< HEAD
import org.eclipse.jetty.toolchain.test.MavenTestingUtils;
import org.eclipse.jetty.toolchain.test.jupiter.WorkDir;
import org.eclipse.jetty.toolchain.test.jupiter.WorkDirExtension;
=======
import org.eclipse.jetty.toolchain.test.jupiter.WorkDir;
import org.eclipse.jetty.toolchain.test.jupiter.WorkDirExtension;
import org.eclipse.jetty.util.TypeUtil;
>>>>>>> 29405280
import org.eclipse.jetty.util.URIUtil;
import org.eclipse.jetty.util.component.LifeCycle;
import org.eclipse.jetty.util.resource.FileSystemPool;
import org.eclipse.jetty.util.resource.Resource;
import org.eclipse.jetty.util.resource.ResourceCollators;
import org.junit.jupiter.api.AfterEach;
import org.junit.jupiter.api.BeforeEach;
import org.junit.jupiter.api.Test;
import org.junit.jupiter.api.extension.ExtendWith;
<<<<<<< HEAD
=======
import org.junit.jupiter.api.parallel.Isolated;
>>>>>>> 29405280

import static org.hamcrest.MatcherAssert.assertThat;
import static org.hamcrest.Matchers.contains;
import static org.hamcrest.Matchers.empty;
import static org.hamcrest.Matchers.hasItems;
import static org.hamcrest.Matchers.is;
<<<<<<< HEAD
import static org.junit.jupiter.api.Assertions.assertEquals;
import static org.junit.jupiter.api.Assertions.assertNotNull;
import static org.junit.jupiter.api.Assertions.assertTrue;
import static org.junit.jupiter.api.Assertions.fail;

@ExtendWith(WorkDirExtension.class)
public class MetaInfConfigurationTest
{
    @BeforeEach
    public void beforeEach()
    {
        assertThat(FileSystemPool.INSTANCE.mounts(), empty());
    }

    @AfterEach
    public void tearDown()
    {
        assertThat(FileSystemPool.INSTANCE.mounts(), empty());
    }

    /**
     * Test of a MetaInf scan of a Servlet 2.5 webapp, where
     * {@link WebAppContext#setConfigurationDiscovered(boolean)} set to {@code false},
     * thus not performing any Servlet 3.0+ discovery steps ({@code META-INF/web-fragment.xml} and {@code META-INF/resources})
     */
    @Test
    public void testScanServlet25ConfigurationDiscoveredOff(WorkDir workDir) throws Exception
    {
=======

@ExtendWith(WorkDirExtension.class)
@Isolated("Access static method of FileSystemPool")
public class MetaInfConfigurationTest
{

    @BeforeEach
    public void beforeEach()
    {
        assertThat(FileSystemPool.INSTANCE.mounts(), empty());
    }

    @AfterEach
    public void tearDown()
    {
        assertThat(FileSystemPool.INSTANCE.mounts(), empty());
    }

    /**
     * Test of a MetaInf scan of a Servlet 2.5 webapp, where
     * {@link WebAppContext#setConfigurationDiscovered(boolean)} set to {@code false},
     * thus not performing any Servlet 3.0+ discovery steps for {@code META-INF/web-fragment.xml}.
     * Scanning for {@code META-INF/resources} is unaffected by configuration.
     */
    @Test
    public void testScanServlet25ConfigurationDiscoveredOff(WorkDir workDir) throws Exception
    {
        Path webappDir = workDir.getEmptyPathDir();
        Path webinf = webappDir.resolve("WEB-INF");
        FS.ensureDirExists(webinf);
        Path webxml = webinf.resolve("web.xml");

        String web25 = """
            <?xml version="1.0" encoding="ISO-8859-1"?>
            <web-app xmlns="http://java.sun.com/xml/ns/javaee" xmlns:xsi="http://www.w3.org/2001/XMLSchema-instance"
               xsi:schemaLocation="http://java.sun.com/xml/ns/javaee http://java.sun.com/xml/ns/javaee/web-app_2_5.xsd"
               version="2.5">
              <display-name>Test 2.5 WebApp</display-name>
            </web-app>
            """;

        Files.writeString(webxml, web25, StandardCharsets.UTF_8);
        Path libDir = webinf.resolve("lib");
        FS.ensureDirExists(libDir);
        Path fooFragmentJar = libDir.resolve("foo-fragment.jar");
        try (FileSystem jarfs = createNewJarFileSystem(fooFragmentJar))
        {
            Path webfragment = jarfs.getPath("/META-INF/web-fragment.xml");
            FS.ensureDirExists(webfragment.getParent());
            Files.writeString(webfragment, "<web-fragment />", StandardCharsets.UTF_8);
        }

        Path barResourceJar = libDir.resolve("bar-resources.jar");
        try (FileSystem jarfs = createNewJarFileSystem(barResourceJar))
        {
            Path resourcesDir = jarfs.getPath("/META-INF/resources");
            Files.createDirectories(resourcesDir);
            Path testTxt = resourcesDir.resolve("test.txt");
            Files.writeString(testTxt, "Test", StandardCharsets.UTF_8);
        }

        Path zedTldJar = libDir.resolve("zed-tlds.jar");
        try (FileSystem jarfs = createNewJarFileSystem(zedTldJar))
        {
            Path tldFile = jarfs.getPath("/META-INF/zed.tld");
            Files.createDirectory(tldFile.getParent());
            Files.writeString(tldFile, "<taglib />", StandardCharsets.UTF_8);
        }

        WebAppContext context = new WebAppContext();
        context.setServer(new Server());
        try
        {
            context.setBaseResource(context.getResourceFactory().newResource(webappDir));
            context.getMetaData().setWebDescriptor(new WebDescriptor(context.getResourceFactory().newResource(webxml)));
            context.setConfigurationDiscovered(false); // don't allow discovery of servlet 3.0+ features
            context.getContext().getServletContext().setEffectiveMajorVersion(2);
            context.getContext().getServletContext().setEffectiveMinorVersion(5);

            MetaInfConfiguration metaInfConfiguration = new MetaInfConfiguration();
            metaInfConfiguration.preConfigure(context);

            List<String> discoveredWebInfResources = context.getMetaData().getWebInfResources(false)
                .stream()
                .sorted(ResourceCollators.byName(true))
                .map(Resource::getURI)
                .map(URI::toASCIIString)
                .toList();
            String[] expectedWebInfResources = {
                fooFragmentJar.toUri().toASCIIString(),
                barResourceJar.toUri().toASCIIString(),
                zedTldJar.toUri().toASCIIString()
            };
            assertThat("Discovered WEB-INF resources", discoveredWebInfResources, hasItems(expectedWebInfResources));

            // Since this is Servlet 2.5, and we have configuration-discovered turned off, we shouldn't see any web fragments
            Map<Resource, Resource> fragmentMap = getDiscoveredMetaInfFragments(context);
            assertThat("META-INF/web-fragment.xml discovered (servlet 2.5 and configuration-discovered turned off)", fragmentMap.size(), is(0));

            // Even on Servlet 2.5, when we have configuration-discovered turned off, we should still see the META-INF/resources/
            Set<Resource> resourceSet = getDiscoveredMetaInfResource(context);
            assertThat(resourceSet.size(), is(1));
            List<String> discoveredResources = resourceSet
                .stream()
                .map(Resource::getURI)
                .map(URI::toASCIIString)
                .toList();
            String[] expectedResources = {
                URIUtil.toJarFileUri(barResourceJar.toUri()).toASCIIString() + "META-INF/resources/"
            };
            assertThat("META-INF/resources discovered (servlet 2.5 and configuration-discovered turned off)", discoveredResources, hasItems(expectedResources));

            // TLDs discovered
            Set<URL> tldSet = getDiscoveredMetaInfTlds(context);
            assertThat(tldSet.size(), is(1));
            List<String> discoveredTlds = tldSet
                .stream()
                .map(URL::toExternalForm)
                .toList();
            String[] expectedTlds = {
                URIUtil.toJarFileUri(zedTldJar.toUri()).toASCIIString() + "META-INF/zed.tld"
            };
            assertThat("Discovered TLDs", discoveredTlds, hasItems(expectedTlds));
        }
        finally
        {
            LifeCycle.stop(context.getResourceFactory());
        }
    }

    /**
     * Test of a MetaInf scan of a Servlet 2.5 webapp, where
     * {@link WebAppContext#setConfigurationDiscovered(boolean)} is left at default (@{code true})
     * allowing the performing of Servlet 3.0+ discovery steps for {@code META-INF/web-fragment.xml} and {@code META-INF/resources}
     */
    @Test
    public void testScanServlet25ConfigurationDiscoveredDefault(WorkDir workDir) throws Exception
    {
        Path webappDir = workDir.getEmptyPathDir();
        Path webinf = webappDir.resolve("WEB-INF");
        FS.ensureDirExists(webinf);
        Path webxml = webinf.resolve("web.xml");

        String web25 = """
            <?xml version="1.0" encoding="ISO-8859-1"?>
            <web-app xmlns="http://java.sun.com/xml/ns/javaee" xmlns:xsi="http://www.w3.org/2001/XMLSchema-instance"
               xsi:schemaLocation="http://java.sun.com/xml/ns/javaee http://java.sun.com/xml/ns/javaee/web-app_2_5.xsd"
               version="2.5">
              <display-name>Test 2.5 WebApp</display-name>
            </web-app>
            """;

        Files.writeString(webxml, web25, StandardCharsets.UTF_8);
        Path libDir = webinf.resolve("lib");
        FS.ensureDirExists(libDir);
        Path fooFragmentJar = libDir.resolve("foo-fragment.jar");
        try (FileSystem jarfs = createNewJarFileSystem(fooFragmentJar))
        {
            Path webfragment = jarfs.getPath("/META-INF/web-fragment.xml");
            FS.ensureDirExists(webfragment.getParent());
            Files.writeString(webfragment, "<web-fragment />", StandardCharsets.UTF_8);
        }

        Path barResourceJar = libDir.resolve("bar-resources.jar");
        try (FileSystem jarfs = createNewJarFileSystem(barResourceJar))
        {
            Path resourcesDir = jarfs.getPath("/META-INF/resources");
            Files.createDirectories(resourcesDir);
            Path testTxt = resourcesDir.resolve("test.txt");
            Files.writeString(testTxt, "Test", StandardCharsets.UTF_8);
        }

        Path zedTldJar = libDir.resolve("zed-tlds.jar");
        try (FileSystem jarfs = createNewJarFileSystem(zedTldJar))
        {
            Path tldFile = jarfs.getPath("/META-INF/zed.tld");
            Files.createDirectory(tldFile.getParent());
            Files.writeString(tldFile, "<taglib />", StandardCharsets.UTF_8);
        }

        WebAppContext context = new WebAppContext();
        context.setServer(new Server());
        try
        {
            context.setBaseResource(context.getResourceFactory().newResource(webappDir));
            context.getMetaData().setWebDescriptor(new WebDescriptor(context.getResourceFactory().newResource(webxml)));
            // context25.setConfigurationDiscovered(true); // The default value
            context.getContext().getServletContext().setEffectiveMajorVersion(2);
            context.getContext().getServletContext().setEffectiveMinorVersion(5);

            MetaInfConfiguration metaInfConfiguration = new MetaInfConfiguration();
            metaInfConfiguration.preConfigure(context);

            List<String> discoveredWebInfResources = context.getMetaData().getWebInfResources(false)
                .stream()
                .sorted(ResourceCollators.byName(true))
                .map(Resource::getURI)
                .map(URI::toASCIIString)
                .toList();
            String[] expectedWebInfResources = {
                fooFragmentJar.toUri().toASCIIString(),
                barResourceJar.toUri().toASCIIString(),
                zedTldJar.toUri().toASCIIString()
            };
            assertThat("Discovered WEB-INF resources", discoveredWebInfResources, hasItems(expectedWebInfResources));

            // Since this is Servlet 2.5, and we have configuration-discovered turned on, we should see the META-INF/web-fragment.xml entries
            Map<Resource, Resource> fragmentMap = getDiscoveredMetaInfFragments(context);
            assertThat(fragmentMap.size(), is(1));
            List<String> discoveredFragments = fragmentMap.entrySet()
                .stream()
                .map(e -> e.getValue().getURI().toASCIIString())
                .toList();
            String[] expectedFragments = {
                URIUtil.toJarFileUri(fooFragmentJar.toUri()).toASCIIString() + "META-INF/web-fragment.xml"
            };
            assertThat("META-INF/web-fragment.xml discovered (servlet 2.5 and configuration-discovered=true)", discoveredFragments, hasItems(expectedFragments));

            // Since this is Servlet 2.5, and we have configuration-discovered turned on, we should see the META-INF/resources/
            Set<Resource> resourceSet = getDiscoveredMetaInfResource(context);
            assertThat(resourceSet.size(), is(1));
            List<String> discoveredResources = resourceSet
                .stream()
                .map(Resource::getURI)
                .map(URI::toASCIIString)
                .toList();
            String[] expectedResources = {
                URIUtil.toJarFileUri(barResourceJar.toUri()).toASCIIString() + "META-INF/resources/"
            };
            assertThat("META-INF/resources discovered (servlet 2.5 and configuration-discovered=true)", discoveredResources, hasItems(expectedResources));

            // TLDs discovered
            Set<URL> tldSet = getDiscoveredMetaInfTlds(context);
            assertThat(tldSet.size(), is(1));
            List<String> discoveredTlds = tldSet
                .stream()
                .map(URL::toExternalForm)
                .toList();
            String[] expectedTlds = {
                URIUtil.toJarFileUri(zedTldJar.toUri()).toASCIIString() + "META-INF/zed.tld"
            };
            assertThat("Discovered TLDs", discoveredTlds, hasItems(expectedTlds));
        }
        finally
        {
            LifeCycle.stop(context.getResourceFactory());
        }
    }

    /**
     * Test of a MetaInf scan of a Servlet 3.0 webapp, metadata-complete is set to {@code false}
     */
    @Test
    public void testScanServlet30MetadataCompleteFalse(WorkDir workDir) throws Exception
    {
>>>>>>> 29405280
        Path webappDir = workDir.getEmptyPathDir();
        Path webinf = webappDir.resolve("WEB-INF");
        FS.ensureDirExists(webinf);
        Path webxml = webinf.resolve("web.xml");

<<<<<<< HEAD
        String web25 = """
            <?xml version="1.0" encoding="ISO-8859-1"?>
            <web-app xmlns="http://java.sun.com/xml/ns/javaee" xmlns:xsi="http://www.w3.org/2001/XMLSchema-instance"
               xsi:schemaLocation="http://java.sun.com/xml/ns/javaee http://java.sun.com/xml/ns/javaee/web-app_2_5.xsd"
               version="2.5">
              <display-name>Test 2.5 WebApp</display-name>
            </web-app>
            """;

        Files.writeString(webxml, web25, StandardCharsets.UTF_8);
=======
        String web30 = """
            <?xml version="1.0" encoding="ISO-8859-1"?>
            <web-app xmlns="http://java.sun.com/xml/ns/javaee" xmlns:xsi="http://www.w3.org/2001/XMLSchema-instance"
                 xsi:schemaLocation="http://java.sun.com/xml/ns/javaee http://java.sun.com/xml/ns/javaee/web-app_3_0.xsd"
                 metadata-complete="false"
                 version="3.0">
              <display-name>Test 3.0 WebApp</display-name>
            </web-app>
            """;

        Files.writeString(webxml, web30, StandardCharsets.UTF_8);
>>>>>>> 29405280
        Path libDir = webinf.resolve("lib");
        FS.ensureDirExists(libDir);
        Path fooFragmentJar = libDir.resolve("foo-fragment.jar");
        try (FileSystem jarfs = createNewJarFileSystem(fooFragmentJar))
        {
            Path webfragment = jarfs.getPath("/META-INF/web-fragment.xml");
            FS.ensureDirExists(webfragment.getParent());
            Files.writeString(webfragment, "<web-fragment />", StandardCharsets.UTF_8);
        }

        Path barResourceJar = libDir.resolve("bar-resources.jar");
        try (FileSystem jarfs = createNewJarFileSystem(barResourceJar))
        {
            Path resourcesDir = jarfs.getPath("/META-INF/resources");
            Files.createDirectories(resourcesDir);
            Path testTxt = resourcesDir.resolve("test.txt");
            Files.writeString(testTxt, "Test", StandardCharsets.UTF_8);
        }

        Path zedTldJar = libDir.resolve("zed-tlds.jar");
        try (FileSystem jarfs = createNewJarFileSystem(zedTldJar))
        {
            Path tldFile = jarfs.getPath("/META-INF/zed.tld");
            Files.createDirectory(tldFile.getParent());
            Files.writeString(tldFile, "<taglib />", StandardCharsets.UTF_8);
        }

        WebAppContext context = new WebAppContext();
<<<<<<< HEAD
=======
        context.setServer(new Server());
>>>>>>> 29405280
        try
        {
            context.setBaseResource(context.getResourceFactory().newResource(webappDir));
            context.getMetaData().setWebDescriptor(new WebDescriptor(context.getResourceFactory().newResource(webxml)));
<<<<<<< HEAD
            context.setConfigurationDiscovered(false); // don't allow discovery of servlet 3.0+ features
            context.getContext().getServletContext().setEffectiveMajorVersion(2);
            context.getContext().getServletContext().setEffectiveMinorVersion(5);
=======
            // context25.setConfigurationDiscovered(true); // The default value
            context.getContext().getServletContext().setEffectiveMajorVersion(3);
            context.getContext().getServletContext().setEffectiveMinorVersion(0);
>>>>>>> 29405280

            MetaInfConfiguration metaInfConfiguration = new MetaInfConfiguration();
            metaInfConfiguration.preConfigure(context);

            List<String> discoveredWebInfResources = context.getMetaData().getWebInfResources(false)
                .stream()
                .sorted(ResourceCollators.byName(true))
                .map(Resource::getURI)
                .map(URI::toASCIIString)
                .toList();
            String[] expectedWebInfResources = {
<<<<<<< HEAD
                URIUtil.toJarFileUri(fooFragmentJar.toUri()).toASCIIString(),
                URIUtil.toJarFileUri(barResourceJar.toUri()).toASCIIString(),
                URIUtil.toJarFileUri(zedTldJar.toUri()).toASCIIString()
            };
            assertThat(discoveredWebInfResources, hasItems(expectedWebInfResources));

            // Since this is Servlet 2.5, and we have configuration-discovered turned off, we shouldn't see any web fragments
            Map<Resource, Resource> fragmentMap = getDiscoveredMetaInfFragments(context);
            assertThat(fragmentMap.size(), is(0));

            // Since this is Servlet 2.5, and we have configuration-discovered turned off, we shouldn't see any META-INF/resources/
            Set<Resource> resourceSet = getDiscoveredMetaInfResource(context);
            assertThat(resourceSet.size(), is(0));
=======
                fooFragmentJar.toUri().toASCIIString(),
                barResourceJar.toUri().toASCIIString(),
                zedTldJar.toUri().toASCIIString()
            };
            assertThat("Discovered WEB-INF resources", discoveredWebInfResources, hasItems(expectedWebInfResources));

            // Since this is Servlet 3.0, and we have configuration-discovered turned on, we should see the META-INF/web-fragment.xml entries
            Map<Resource, Resource> fragmentMap = getDiscoveredMetaInfFragments(context);
            assertThat(fragmentMap.size(), is(1));
            List<String> discoveredFragments = fragmentMap.entrySet()
                .stream()
                .map(e -> e.getValue().getURI().toASCIIString())
                .toList();
            String[] expectedFragments = {
                URIUtil.toJarFileUri(fooFragmentJar.toUri()).toASCIIString() + "META-INF/web-fragment.xml"
            };
            assertThat("META-INF/web-fragment.xml discovered (servlet 3.0, and metadata-complete=false, and configuration-discovered=true)", discoveredFragments, hasItems(expectedFragments));

            // Since this is Servlet 3.0, and we have configuration-discovered turned on, we should see the META-INF/resources/
            Set<Resource> resourceSet = getDiscoveredMetaInfResource(context);
            assertThat(resourceSet.size(), is(1));
            List<String> discoveredResources = resourceSet
                .stream()
                .map(Resource::getURI)
                .map(URI::toASCIIString)
                .toList();
            String[] expectedResources = {
                URIUtil.toJarFileUri(barResourceJar.toUri()).toASCIIString() + "META-INF/resources/"
            };
            assertThat("META-INF/resources discovered (servlet 3.0, and metadata-complete=false, and configuration-discovered=true)", discoveredResources, hasItems(expectedResources));
>>>>>>> 29405280

            // TLDs discovered
            Set<URL> tldSet = getDiscoveredMetaInfTlds(context);
            assertThat(tldSet.size(), is(1));
            List<String> discoveredTlds = tldSet
                .stream()
                .map(URL::toExternalForm)
                .toList();
            String[] expectedTlds = {
                URIUtil.toJarFileUri(zedTldJar.toUri()).toASCIIString() + "META-INF/zed.tld"
            };
<<<<<<< HEAD
            assertThat(discoveredTlds, hasItems(expectedTlds));
=======
            assertThat("Discovered TLDs", discoveredTlds, hasItems(expectedTlds));
>>>>>>> 29405280
        }
        finally
        {
            LifeCycle.stop(context.getResourceFactory());
        }
    }

    /**
<<<<<<< HEAD
     * Test of a MetaInf scan of a Servlet 2.5 webapp, where
     * {@link WebAppContext#setConfigurationDiscovered(boolean)} is left at default (@{code true})
     * allowing the performing of Servlet 3.0+ discovery steps ({@code META-INF/web-fragment.xml} and {@code META-INF/resources})
     */
    @Test
    public void testScanServlet25ConfigurationDiscoveredDefault(WorkDir workDir) throws Exception
    {
        Path webappDir = workDir.getEmptyPathDir();
        Path webinf = webappDir.resolve("WEB-INF");
        FS.ensureDirExists(webinf);
        Path webxml = webinf.resolve("web.xml");

        String web25 = """
            <?xml version="1.0" encoding="ISO-8859-1"?>
            <web-app xmlns="http://java.sun.com/xml/ns/javaee" xmlns:xsi="http://www.w3.org/2001/XMLSchema-instance"
               xsi:schemaLocation="http://java.sun.com/xml/ns/javaee http://java.sun.com/xml/ns/javaee/web-app_2_5.xsd"
               version="2.5">
              <display-name>Test 2.5 WebApp</display-name>
            </web-app>
            """;

        Files.writeString(webxml, web25, StandardCharsets.UTF_8);
        Path libDir = webinf.resolve("lib");
        FS.ensureDirExists(libDir);
        Path fooFragmentJar = libDir.resolve("foo-fragment.jar");
        try (FileSystem jarfs = createNewJarFileSystem(fooFragmentJar))
        {
            Path webfragment = jarfs.getPath("/META-INF/web-fragment.xml");
            FS.ensureDirExists(webfragment.getParent());
            Files.writeString(webfragment, "<web-fragment />", StandardCharsets.UTF_8);
        }

        Path barResourceJar = libDir.resolve("bar-resources.jar");
        try (FileSystem jarfs = createNewJarFileSystem(barResourceJar))
        {
            Path resourcesDir = jarfs.getPath("/META-INF/resources");
            Files.createDirectories(resourcesDir);
            Path testTxt = resourcesDir.resolve("test.txt");
            Files.writeString(testTxt, "Test", StandardCharsets.UTF_8);
        }

        Path zedTldJar = libDir.resolve("zed-tlds.jar");
        try (FileSystem jarfs = createNewJarFileSystem(zedTldJar))
        {
            Path tldFile = jarfs.getPath("/META-INF/zed.tld");
            Files.createDirectory(tldFile.getParent());
            Files.writeString(tldFile, "<taglib />", StandardCharsets.UTF_8);
        }

        WebAppContext context = new WebAppContext();
        try
        {
            context.setBaseResource(context.getResourceFactory().newResource(webappDir));
            context.getMetaData().setWebDescriptor(new WebDescriptor(context.getResourceFactory().newResource(webxml)));
            // context25.setConfigurationDiscovered(true); // The default value
            context.getContext().getServletContext().setEffectiveMajorVersion(2);
            context.getContext().getServletContext().setEffectiveMinorVersion(5);

            MetaInfConfiguration metaInfConfiguration = new MetaInfConfiguration();
            metaInfConfiguration.preConfigure(context);

            List<String> discoveredWebInfResources = context.getMetaData().getWebInfResources(false)
                .stream()
                .sorted(ResourceCollators.byName(true))
                .map(Resource::getURI)
                .map(URI::toASCIIString)
                .toList();
            String[] expectedWebInfResources = {
                URIUtil.toJarFileUri(fooFragmentJar.toUri()).toASCIIString(),
                URIUtil.toJarFileUri(barResourceJar.toUri()).toASCIIString()
            };
            assertThat(discoveredWebInfResources, hasItems(expectedWebInfResources));

            // Since this is Servlet 2.5, and we have configuration-discovered turned on, we should see the META-INF/web-fragment.xml entries
            Map<Resource, Resource> fragmentMap = getDiscoveredMetaInfFragments(context);
            assertThat(fragmentMap.size(), is(1));
            List<String> discoveredFragments = fragmentMap.entrySet()
                .stream()
                .map(e -> e.getValue().getURI().toASCIIString())
                .toList();
            String[] expectedFragments = {
                URIUtil.toJarFileUri(fooFragmentJar.toUri()).toASCIIString() + "META-INF/web-fragment.xml"
            };
            assertThat(discoveredFragments, hasItems(expectedFragments));

            // Since this is Servlet 2.5, and we have configuration-discovered turned on, we should see the META-INF/resources/
            Set<Resource> resourceSet = getDiscoveredMetaInfResource(context);
            assertThat(resourceSet.size(), is(1));
            List<String> discoveredResources = resourceSet
                .stream()
                .map(Resource::getURI)
                .map(URI::toASCIIString)
                .toList();
            String[] expectedResources = {
                URIUtil.toJarFileUri(barResourceJar.toUri()).toASCIIString() + "META-INF/resources/"
            };
            assertThat(discoveredResources, hasItems(expectedResources));

            // TLDs discovered
            Set<URL> tldSet = getDiscoveredMetaInfTlds(context);
            assertThat(tldSet.size(), is(1));
            List<String> discoveredTlds = tldSet
                .stream()
                .map(URL::toExternalForm)
                .toList();
            String[] expectedTlds = {
                URIUtil.toJarFileUri(zedTldJar.toUri()).toASCIIString() + "META-INF/zed.tld"
            };
            assertThat(discoveredTlds, hasItems(expectedTlds));
        }
        finally
        {
            LifeCycle.stop(context.getResourceFactory());
        }
    }

    /**
     * Test of a MetaInf scan of a Servlet 3.0 webapp, metadata-complete is set to {@code false}
     */
    @Test
    public void testScanServlet30MetadataCompleteFalse(WorkDir workDir) throws Exception
    {
        Path webappDir = workDir.getEmptyPathDir();
        Path webinf = webappDir.resolve("WEB-INF");
        FS.ensureDirExists(webinf);
        Path webxml = webinf.resolve("web.xml");

        String web30 = """
            <?xml version="1.0" encoding="ISO-8859-1"?>
            <web-app xmlns="http://java.sun.com/xml/ns/javaee" xmlns:xsi="http://www.w3.org/2001/XMLSchema-instance"
                 xsi:schemaLocation="http://java.sun.com/xml/ns/javaee http://java.sun.com/xml/ns/javaee/web-app_3_0.xsd"
                 metadata-complete="false"
                 version="3.0">
              <display-name>Test 3.0 WebApp</display-name>
            </web-app>
            """;

        Files.writeString(webxml, web30, StandardCharsets.UTF_8);
        Path libDir = webinf.resolve("lib");
        FS.ensureDirExists(libDir);
        Path fooFragmentJar = libDir.resolve("foo-fragment.jar");
        try (FileSystem jarfs = createNewJarFileSystem(fooFragmentJar))
        {
            Path webfragment = jarfs.getPath("/META-INF/web-fragment.xml");
            FS.ensureDirExists(webfragment.getParent());
            Files.writeString(webfragment, "<web-fragment />", StandardCharsets.UTF_8);
        }

        Path barResourceJar = libDir.resolve("bar-resources.jar");
        try (FileSystem jarfs = createNewJarFileSystem(barResourceJar))
        {
            Path resourcesDir = jarfs.getPath("/META-INF/resources");
            Files.createDirectories(resourcesDir);
            Path testTxt = resourcesDir.resolve("test.txt");
            Files.writeString(testTxt, "Test", StandardCharsets.UTF_8);
        }

        Path zedTldJar = libDir.resolve("zed-tlds.jar");
        try (FileSystem jarfs = createNewJarFileSystem(zedTldJar))
        {
            Path tldFile = jarfs.getPath("/META-INF/zed.tld");
            Files.createDirectory(tldFile.getParent());
            Files.writeString(tldFile, "<taglib />", StandardCharsets.UTF_8);
        }

        WebAppContext context = new WebAppContext();
        try
        {
            context.setBaseResource(context.getResourceFactory().newResource(webappDir));
            context.getMetaData().setWebDescriptor(new WebDescriptor(context.getResourceFactory().newResource(webxml)));
            // context25.setConfigurationDiscovered(true); // The default value
            context.getContext().getServletContext().setEffectiveMajorVersion(3);
            context.getContext().getServletContext().setEffectiveMinorVersion(0);

            MetaInfConfiguration metaInfConfiguration = new MetaInfConfiguration();
            metaInfConfiguration.preConfigure(context);

            List<String> discoveredWebInfResources = context.getMetaData().getWebInfResources(false)
                .stream()
                .sorted(ResourceCollators.byName(true))
                .map(Resource::getURI)
                .map(URI::toASCIIString)
                .toList();
            String[] expectedWebInfResources = {
                URIUtil.toJarFileUri(fooFragmentJar.toUri()).toASCIIString(),
                URIUtil.toJarFileUri(barResourceJar.toUri()).toASCIIString()
            };
            assertThat(discoveredWebInfResources, hasItems(expectedWebInfResources));

            // Since this is Servlet 3.0, and we have configuration-discovered turned on, we should see the META-INF/web-fragment.xml entries
            Map<Resource, Resource> fragmentMap = getDiscoveredMetaInfFragments(context);
            assertThat(fragmentMap.size(), is(1));
            List<String> discoveredFragments = fragmentMap.entrySet()
                .stream()
                .map(e -> e.getValue().getURI().toASCIIString())
                .toList();
            String[] expectedFragments = {
                URIUtil.toJarFileUri(fooFragmentJar.toUri()).toASCIIString() + "META-INF/web-fragment.xml"
            };
            assertThat(discoveredFragments, hasItems(expectedFragments));

            // Since this is Servlet 2.5, and we have configuration-discovered turned on, we should see the META-INF/resources/
            Set<Resource> resourceSet = getDiscoveredMetaInfResource(context);
            assertThat(resourceSet.size(), is(1));
            List<String> discoveredResources = resourceSet
                .stream()
                .map(Resource::getURI)
                .map(URI::toASCIIString)
                .toList();
            String[] expectedResources = {
                URIUtil.toJarFileUri(barResourceJar.toUri()).toASCIIString() + "META-INF/resources/"
            };
            assertThat(discoveredResources, hasItems(expectedResources));

            // TLDs discovered
            Set<URL> tldSet = getDiscoveredMetaInfTlds(context);
            assertThat(tldSet.size(), is(1));
            List<String> discoveredTlds = tldSet
                .stream()
                .map(URL::toExternalForm)
                .toList();
            String[] expectedTlds = {
                URIUtil.toJarFileUri(zedTldJar.toUri()).toASCIIString() + "META-INF/zed.tld"
            };
            assertThat(discoveredTlds, hasItems(expectedTlds));
        }
        finally
        {
            LifeCycle.stop(context.getResourceFactory());
        }
    }

    /**
     * Test of a MetaInf scan of a Servlet 3.1 webapp, metadata-complete is set to {@code true}
     */
    @Test
    public void testScanServlet31MetadataCompleteTrue(WorkDir workDir) throws Exception
    {
        Path webappDir = workDir.getEmptyPathDir();
        Path webinf = webappDir.resolve("WEB-INF");
        FS.ensureDirExists(webinf);
        Path webxml = webinf.resolve("web.xml");

        String web31 = """
            <?xml version="1.0" encoding="ISO-8859-1"?>
            <web-app xmlns="http://java.sun.com/xml/ns/javaee" xmlns:xsi="http://www.w3.org/2001/XMLSchema-instance"
                 xsi:schemaLocation="http://xmlns.jcp.org/xml/ns/javaee http://xmlns.jcp.org/xml/ns/javaee/web-app_3_1.xsd"
                 metadata-complete="true"
                 version="3.1">
              <display-name>Test 3.1 WebApp</display-name>
            </web-app>
            """;

        Files.writeString(webxml, web31, StandardCharsets.UTF_8);
        Path libDir = webinf.resolve("lib");
        FS.ensureDirExists(libDir);
        Path fooFragmentJar = libDir.resolve("foo-fragment.jar");
        try (FileSystem jarfs = createNewJarFileSystem(fooFragmentJar))
        {
            Path webfragment = jarfs.getPath("/META-INF/web-fragment.xml");
            FS.ensureDirExists(webfragment.getParent());
            Files.writeString(webfragment, "<web-fragment />", StandardCharsets.UTF_8);
        }

        Path barResourceJar = libDir.resolve("bar-resources.jar");
        try (FileSystem jarfs = createNewJarFileSystem(barResourceJar))
        {
            Path resourcesDir = jarfs.getPath("/META-INF/resources");
            Files.createDirectories(resourcesDir);
            Path testTxt = resourcesDir.resolve("test.txt");
            Files.writeString(testTxt, "Test", StandardCharsets.UTF_8);
        }

        Path zedTldJar = libDir.resolve("zed-tlds.jar");
        try (FileSystem jarfs = createNewJarFileSystem(zedTldJar))
        {
            Path tldFile = jarfs.getPath("/META-INF/zed.tld");
            Files.createDirectory(tldFile.getParent());
            Files.writeString(tldFile, "<taglib />", StandardCharsets.UTF_8);
        }

        WebAppContext context = new WebAppContext();
        try
        {
            context.setBaseResource(context.getResourceFactory().newResource(webappDir));
            context.getMetaData().setWebDescriptor(new WebDescriptor(context.getResourceFactory().newResource(webxml)));
            context.getContext().getServletContext().setEffectiveMajorVersion(3);
            context.getContext().getServletContext().setEffectiveMinorVersion(1);

            MetaInfConfiguration metaInfConfiguration = new MetaInfConfiguration();
            metaInfConfiguration.preConfigure(context);

            List<String> discoveredWebInfResources = context.getMetaData().getWebInfResources(false)
                .stream()
                .sorted(ResourceCollators.byName(true))
                .map(Resource::getURI)
                .map(URI::toASCIIString)
                .toList();
            String[] expectedWebInfResources = {
                URIUtil.toJarFileUri(fooFragmentJar.toUri()).toASCIIString(),
                URIUtil.toJarFileUri(barResourceJar.toUri()).toASCIIString()
            };
            assertThat(discoveredWebInfResources, hasItems(expectedWebInfResources));

            // Since this is Servlet 3.1, and we have metadata-complete=false, we should see no fragments
            Map<Resource, Resource> fragmentMap = getDiscoveredMetaInfFragments(context);
            assertThat(fragmentMap.size(), is(0));

            // Since this is Servlet 3.1, and we have metadata-complete=false, we should no META-INF/resources/
            Set<Resource> resourceSet = getDiscoveredMetaInfResource(context);
            assertThat(resourceSet.size(), is(0));

            // TLDs discovered
            Set<URL> tldSet = getDiscoveredMetaInfTlds(context);
            assertThat(tldSet.size(), is(1));
            List<String> discoveredTlds = tldSet
                .stream()
                .map(URL::toExternalForm)
                .toList();
            String[] expectedTlds = {
                URIUtil.toJarFileUri(zedTldJar.toUri()).toASCIIString() + "META-INF/zed.tld"
            };
            assertThat(discoveredTlds, hasItems(expectedTlds));
        }
        finally
        {
            LifeCycle.stop(context.getResourceFactory());
        }
    }

    private FileSystem createNewJarFileSystem(Path jarFile) throws IOException
    {
        Map<String, String> env = new HashMap<>();
        env.put("create", "true");
        URI jarUri = URIUtil.uriJarPrefix(jarFile.toUri(), "!/");
        return FileSystems.newFileSystem(jarUri, env);
    }

    /**
     * This test examines both the classpath and the module path to find container resources.
     * This test looks {@code foo-bar.janb.jar} on the classpath (it was added there by the surefire configuration
     * present in the {@code pom.xml}), and the {@code servlet-api} from the module path.
     */
    @Test
=======
     * Test of a MetaInf scan of a Servlet 3.1 webapp, metadata-complete is set to {@code true}
     */
    @Test
    public void testScanServlet31MetadataCompleteTrue(WorkDir workDir) throws Exception
    {
        Path webappDir = workDir.getEmptyPathDir();
        Path webinf = webappDir.resolve("WEB-INF");
        FS.ensureDirExists(webinf);
        Path webxml = webinf.resolve("web.xml");

        String web31 = """
            <?xml version="1.0" encoding="ISO-8859-1"?>
            <web-app xmlns="http://java.sun.com/xml/ns/javaee" xmlns:xsi="http://www.w3.org/2001/XMLSchema-instance"
                 xsi:schemaLocation="http://xmlns.jcp.org/xml/ns/javaee http://xmlns.jcp.org/xml/ns/javaee/web-app_3_1.xsd"
                 metadata-complete="true"
                 version="3.1">
              <display-name>Test 3.1 WebApp</display-name>
            </web-app>
            """;

        Files.writeString(webxml, web31, StandardCharsets.UTF_8);
        Path libDir = webinf.resolve("lib");
        FS.ensureDirExists(libDir);
        Path fooFragmentJar = libDir.resolve("foo-fragment.jar");
        try (FileSystem jarfs = createNewJarFileSystem(fooFragmentJar))
        {
            Path webfragment = jarfs.getPath("/META-INF/web-fragment.xml");
            FS.ensureDirExists(webfragment.getParent());
            Files.writeString(webfragment, "<web-fragment />", StandardCharsets.UTF_8);
        }

        Path barResourceJar = libDir.resolve("bar-resources.jar");
        try (FileSystem jarfs = createNewJarFileSystem(barResourceJar))
        {
            Path resourcesDir = jarfs.getPath("/META-INF/resources");
            Files.createDirectories(resourcesDir);
            Path testTxt = resourcesDir.resolve("test.txt");
            Files.writeString(testTxt, "Test", StandardCharsets.UTF_8);
        }

        Path zedTldJar = libDir.resolve("zed-tlds.jar");
        try (FileSystem jarfs = createNewJarFileSystem(zedTldJar))
        {
            Path tldFile = jarfs.getPath("/META-INF/zed.tld");
            Files.createDirectory(tldFile.getParent());
            Files.writeString(tldFile, "<taglib />", StandardCharsets.UTF_8);
        }

        WebAppContext context = new WebAppContext();
        context.setServer(new Server());
        try
        {
            context.setBaseResource(context.getResourceFactory().newResource(webappDir));
            context.getMetaData().setWebDescriptor(new WebDescriptor(context.getResourceFactory().newResource(webxml)));
            context.getContext().getServletContext().setEffectiveMajorVersion(3);
            context.getContext().getServletContext().setEffectiveMinorVersion(1);

            MetaInfConfiguration metaInfConfiguration = new MetaInfConfiguration();
            metaInfConfiguration.preConfigure(context);

            List<String> discoveredWebInfResources = context.getMetaData().getWebInfResources(false)
                .stream()
                .sorted(ResourceCollators.byName(true))
                .map(Resource::getURI)
                .map(URI::toASCIIString)
                .toList();
            String[] expectedWebInfResources = {
                fooFragmentJar.toUri().toASCIIString(),
                barResourceJar.toUri().toASCIIString(),
                zedTldJar.toUri().toASCIIString()
            };
            assertThat("Discovered WEB-INF resources", discoveredWebInfResources, hasItems(expectedWebInfResources));

            // Since this is Servlet 3.1, and we have metadata-complete=true, we should see no fragments
            Map<Resource, Resource> fragmentMap = getDiscoveredMetaInfFragments(context);
            assertThat("META-INF/web-fragment.xml discovered (servlet 3.1, and metadata-complete=true)", fragmentMap.size(), is(0));

            // Even on Servlet 3.1, with metadata-complete=true, we should still see the META-INF/resources/
            Set<Resource> resourceSet = getDiscoveredMetaInfResource(context);
            assertThat(resourceSet.size(), is(1));
            List<String> discoveredResources = resourceSet
                .stream()
                .map(Resource::getURI)
                .map(URI::toASCIIString)
                .toList();
            String[] expectedResources = {
                URIUtil.toJarFileUri(barResourceJar.toUri()).toASCIIString() + "META-INF/resources/"
            };
            assertThat("META-INF/resources discovered (servlet 3.1 and metadata-complete=true)", discoveredResources, hasItems(expectedResources));

            // TLDs discovered
            Set<URL> tldSet = getDiscoveredMetaInfTlds(context);
            assertThat(tldSet.size(), is(1));
            List<String> discoveredTlds = tldSet
                .stream()
                .map(URL::toExternalForm)
                .toList();
            String[] expectedTlds = {
                URIUtil.toJarFileUri(zedTldJar.toUri()).toASCIIString() + "META-INF/zed.tld"
            };
            assertThat("Discovered TLDs", discoveredTlds, hasItems(expectedTlds));
        }
        finally
        {
            LifeCycle.stop(context.getResourceFactory());
        }
    }

    private FileSystem createNewJarFileSystem(Path jarFile) throws IOException
    {
        Map<String, String> env = new HashMap<>();
        env.put("create", "true");
        URI jarUri = URIUtil.uriJarPrefix(jarFile.toUri(), "!/");
        return FileSystems.newFileSystem(jarUri, env);
    }

    /**
     * This test examines both the classpath and the module path to find container resources.
     * This test looks {@code foo-bar.janb.jar} on the classpath (it was added there by the surefire configuration
     * present in the {@code pom.xml}), and the {@code servlet-api} from the module path.
     */
    @Test
>>>>>>> 29405280
    public void testGetContainerPathsWithModuleSystem() throws Exception
    {
        MetaInfConfiguration config = new MetaInfConfiguration();
        WebAppContext context = new WebAppContext();
        context.setServer(new Server());
        try
        {
            context.setAttribute(MetaInfConfiguration.CONTAINER_JAR_PATTERN, ".*servlet-api-[^/]*\\.jar$|.*/foo-bar-janb.jar");
            WebAppClassLoader loader = new WebAppClassLoader(context);
            context.setClassLoader(loader);
<<<<<<< HEAD
            List<Resource> containerResources = config.getContainerPaths(context);

            assertEquals(2, containerResources.size());
            for (Resource r : containerResources)
            {
                String s = r.toString();
                assertTrue(s.endsWith("foo-bar-janb.jar!/") || s.contains("servlet-api"));
            }
=======
            config.preConfigure(context);

            Class janbClazz = Class.forName("foo.bar.janb.What", false, loader);
            URI janbUri = TypeUtil.getLocationOfClass(janbClazz);
            Class servletClazz = Class.forName("jakarta.servlet.Servlet", false, loader);
            URI servletUri = TypeUtil.getLocationOfClass(servletClazz);

            List<String> discoveredContainerResources = context.getMetaData().getContainerResources()
                .stream()
                .sorted(ResourceCollators.byName(true))
                .map(Resource::getURI)
                .map(URI::toASCIIString)
                .toList();
            // we "correct" the bad file URLs that come from the ClassLoader
            // to be the same as what comes from every non-classloader URL/URI.
            String[] expectedContainerResources = {
                URIUtil.correctFileURI(janbUri).toASCIIString(),
                URIUtil.correctFileURI(servletUri).toASCIIString()
            };
            assertThat("Discovered Container resources", discoveredContainerResources, hasItems(expectedContainerResources));
>>>>>>> 29405280
        }
        finally
        {
            config.postConfigure(context);
            // manually stop ResourceFactory.
            // normally this would be done via WebAppContext.stop(), but we didn't start the context.
            LifeCycle.stop(context.getResourceFactory());
        }
    }

    private Map<Resource, Resource> getDiscoveredMetaInfFragments(WebAppContext context)
    {
        return (Map<Resource, Resource>)context.getAttribute(MetaInfConfiguration.METAINF_FRAGMENTS);
    }

    private Set<Resource> getDiscoveredMetaInfResource(WebAppContext context)
    {
        return (Set<Resource>)context.getAttribute(MetaInfConfiguration.METAINF_RESOURCES);
    }

    private Set<URL> getDiscoveredMetaInfTlds(WebAppContext context)
    {
        return (Set<URL>)context.getAttribute(MetaInfConfiguration.METAINF_TLDS);
    }
}<|MERGE_RESOLUTION|>--- conflicted
+++ resolved
@@ -28,15 +28,9 @@
 
 import org.eclipse.jetty.server.Server;
 import org.eclipse.jetty.toolchain.test.FS;
-<<<<<<< HEAD
-import org.eclipse.jetty.toolchain.test.MavenTestingUtils;
-import org.eclipse.jetty.toolchain.test.jupiter.WorkDir;
-import org.eclipse.jetty.toolchain.test.jupiter.WorkDirExtension;
-=======
 import org.eclipse.jetty.toolchain.test.jupiter.WorkDir;
 import org.eclipse.jetty.toolchain.test.jupiter.WorkDirExtension;
 import org.eclipse.jetty.util.TypeUtil;
->>>>>>> 29405280
 import org.eclipse.jetty.util.URIUtil;
 import org.eclipse.jetty.util.component.LifeCycle;
 import org.eclipse.jetty.util.resource.FileSystemPool;
@@ -46,46 +40,12 @@
 import org.junit.jupiter.api.BeforeEach;
 import org.junit.jupiter.api.Test;
 import org.junit.jupiter.api.extension.ExtendWith;
-<<<<<<< HEAD
-=======
 import org.junit.jupiter.api.parallel.Isolated;
->>>>>>> 29405280
 
 import static org.hamcrest.MatcherAssert.assertThat;
-import static org.hamcrest.Matchers.contains;
 import static org.hamcrest.Matchers.empty;
 import static org.hamcrest.Matchers.hasItems;
 import static org.hamcrest.Matchers.is;
-<<<<<<< HEAD
-import static org.junit.jupiter.api.Assertions.assertEquals;
-import static org.junit.jupiter.api.Assertions.assertNotNull;
-import static org.junit.jupiter.api.Assertions.assertTrue;
-import static org.junit.jupiter.api.Assertions.fail;
-
-@ExtendWith(WorkDirExtension.class)
-public class MetaInfConfigurationTest
-{
-    @BeforeEach
-    public void beforeEach()
-    {
-        assertThat(FileSystemPool.INSTANCE.mounts(), empty());
-    }
-
-    @AfterEach
-    public void tearDown()
-    {
-        assertThat(FileSystemPool.INSTANCE.mounts(), empty());
-    }
-
-    /**
-     * Test of a MetaInf scan of a Servlet 2.5 webapp, where
-     * {@link WebAppContext#setConfigurationDiscovered(boolean)} set to {@code false},
-     * thus not performing any Servlet 3.0+ discovery steps ({@code META-INF/web-fragment.xml} and {@code META-INF/resources})
-     */
-    @Test
-    public void testScanServlet25ConfigurationDiscoveredOff(WorkDir workDir) throws Exception
-    {
-=======
 
 @ExtendWith(WorkDirExtension.class)
 @Isolated("Access static method of FileSystemPool")
@@ -341,24 +301,11 @@
     @Test
     public void testScanServlet30MetadataCompleteFalse(WorkDir workDir) throws Exception
     {
->>>>>>> 29405280
         Path webappDir = workDir.getEmptyPathDir();
         Path webinf = webappDir.resolve("WEB-INF");
         FS.ensureDirExists(webinf);
         Path webxml = webinf.resolve("web.xml");
 
-<<<<<<< HEAD
-        String web25 = """
-            <?xml version="1.0" encoding="ISO-8859-1"?>
-            <web-app xmlns="http://java.sun.com/xml/ns/javaee" xmlns:xsi="http://www.w3.org/2001/XMLSchema-instance"
-               xsi:schemaLocation="http://java.sun.com/xml/ns/javaee http://java.sun.com/xml/ns/javaee/web-app_2_5.xsd"
-               version="2.5">
-              <display-name>Test 2.5 WebApp</display-name>
-            </web-app>
-            """;
-
-        Files.writeString(webxml, web25, StandardCharsets.UTF_8);
-=======
         String web30 = """
             <?xml version="1.0" encoding="ISO-8859-1"?>
             <web-app xmlns="http://java.sun.com/xml/ns/javaee" xmlns:xsi="http://www.w3.org/2001/XMLSchema-instance"
@@ -370,7 +317,6 @@
             """;
 
         Files.writeString(webxml, web30, StandardCharsets.UTF_8);
->>>>>>> 29405280
         Path libDir = webinf.resolve("lib");
         FS.ensureDirExists(libDir);
         Path fooFragmentJar = libDir.resolve("foo-fragment.jar");
@@ -399,271 +345,7 @@
         }
 
         WebAppContext context = new WebAppContext();
-<<<<<<< HEAD
-=======
         context.setServer(new Server());
->>>>>>> 29405280
-        try
-        {
-            context.setBaseResource(context.getResourceFactory().newResource(webappDir));
-            context.getMetaData().setWebDescriptor(new WebDescriptor(context.getResourceFactory().newResource(webxml)));
-<<<<<<< HEAD
-            context.setConfigurationDiscovered(false); // don't allow discovery of servlet 3.0+ features
-            context.getContext().getServletContext().setEffectiveMajorVersion(2);
-            context.getContext().getServletContext().setEffectiveMinorVersion(5);
-=======
-            // context25.setConfigurationDiscovered(true); // The default value
-            context.getContext().getServletContext().setEffectiveMajorVersion(3);
-            context.getContext().getServletContext().setEffectiveMinorVersion(0);
->>>>>>> 29405280
-
-            MetaInfConfiguration metaInfConfiguration = new MetaInfConfiguration();
-            metaInfConfiguration.preConfigure(context);
-
-            List<String> discoveredWebInfResources = context.getMetaData().getWebInfResources(false)
-                .stream()
-                .sorted(ResourceCollators.byName(true))
-                .map(Resource::getURI)
-                .map(URI::toASCIIString)
-                .toList();
-            String[] expectedWebInfResources = {
-<<<<<<< HEAD
-                URIUtil.toJarFileUri(fooFragmentJar.toUri()).toASCIIString(),
-                URIUtil.toJarFileUri(barResourceJar.toUri()).toASCIIString(),
-                URIUtil.toJarFileUri(zedTldJar.toUri()).toASCIIString()
-            };
-            assertThat(discoveredWebInfResources, hasItems(expectedWebInfResources));
-
-            // Since this is Servlet 2.5, and we have configuration-discovered turned off, we shouldn't see any web fragments
-            Map<Resource, Resource> fragmentMap = getDiscoveredMetaInfFragments(context);
-            assertThat(fragmentMap.size(), is(0));
-
-            // Since this is Servlet 2.5, and we have configuration-discovered turned off, we shouldn't see any META-INF/resources/
-            Set<Resource> resourceSet = getDiscoveredMetaInfResource(context);
-            assertThat(resourceSet.size(), is(0));
-=======
-                fooFragmentJar.toUri().toASCIIString(),
-                barResourceJar.toUri().toASCIIString(),
-                zedTldJar.toUri().toASCIIString()
-            };
-            assertThat("Discovered WEB-INF resources", discoveredWebInfResources, hasItems(expectedWebInfResources));
-
-            // Since this is Servlet 3.0, and we have configuration-discovered turned on, we should see the META-INF/web-fragment.xml entries
-            Map<Resource, Resource> fragmentMap = getDiscoveredMetaInfFragments(context);
-            assertThat(fragmentMap.size(), is(1));
-            List<String> discoveredFragments = fragmentMap.entrySet()
-                .stream()
-                .map(e -> e.getValue().getURI().toASCIIString())
-                .toList();
-            String[] expectedFragments = {
-                URIUtil.toJarFileUri(fooFragmentJar.toUri()).toASCIIString() + "META-INF/web-fragment.xml"
-            };
-            assertThat("META-INF/web-fragment.xml discovered (servlet 3.0, and metadata-complete=false, and configuration-discovered=true)", discoveredFragments, hasItems(expectedFragments));
-
-            // Since this is Servlet 3.0, and we have configuration-discovered turned on, we should see the META-INF/resources/
-            Set<Resource> resourceSet = getDiscoveredMetaInfResource(context);
-            assertThat(resourceSet.size(), is(1));
-            List<String> discoveredResources = resourceSet
-                .stream()
-                .map(Resource::getURI)
-                .map(URI::toASCIIString)
-                .toList();
-            String[] expectedResources = {
-                URIUtil.toJarFileUri(barResourceJar.toUri()).toASCIIString() + "META-INF/resources/"
-            };
-            assertThat("META-INF/resources discovered (servlet 3.0, and metadata-complete=false, and configuration-discovered=true)", discoveredResources, hasItems(expectedResources));
->>>>>>> 29405280
-
-            // TLDs discovered
-            Set<URL> tldSet = getDiscoveredMetaInfTlds(context);
-            assertThat(tldSet.size(), is(1));
-            List<String> discoveredTlds = tldSet
-                .stream()
-                .map(URL::toExternalForm)
-                .toList();
-            String[] expectedTlds = {
-                URIUtil.toJarFileUri(zedTldJar.toUri()).toASCIIString() + "META-INF/zed.tld"
-            };
-<<<<<<< HEAD
-            assertThat(discoveredTlds, hasItems(expectedTlds));
-=======
-            assertThat("Discovered TLDs", discoveredTlds, hasItems(expectedTlds));
->>>>>>> 29405280
-        }
-        finally
-        {
-            LifeCycle.stop(context.getResourceFactory());
-        }
-    }
-
-    /**
-<<<<<<< HEAD
-     * Test of a MetaInf scan of a Servlet 2.5 webapp, where
-     * {@link WebAppContext#setConfigurationDiscovered(boolean)} is left at default (@{code true})
-     * allowing the performing of Servlet 3.0+ discovery steps ({@code META-INF/web-fragment.xml} and {@code META-INF/resources})
-     */
-    @Test
-    public void testScanServlet25ConfigurationDiscoveredDefault(WorkDir workDir) throws Exception
-    {
-        Path webappDir = workDir.getEmptyPathDir();
-        Path webinf = webappDir.resolve("WEB-INF");
-        FS.ensureDirExists(webinf);
-        Path webxml = webinf.resolve("web.xml");
-
-        String web25 = """
-            <?xml version="1.0" encoding="ISO-8859-1"?>
-            <web-app xmlns="http://java.sun.com/xml/ns/javaee" xmlns:xsi="http://www.w3.org/2001/XMLSchema-instance"
-               xsi:schemaLocation="http://java.sun.com/xml/ns/javaee http://java.sun.com/xml/ns/javaee/web-app_2_5.xsd"
-               version="2.5">
-              <display-name>Test 2.5 WebApp</display-name>
-            </web-app>
-            """;
-
-        Files.writeString(webxml, web25, StandardCharsets.UTF_8);
-        Path libDir = webinf.resolve("lib");
-        FS.ensureDirExists(libDir);
-        Path fooFragmentJar = libDir.resolve("foo-fragment.jar");
-        try (FileSystem jarfs = createNewJarFileSystem(fooFragmentJar))
-        {
-            Path webfragment = jarfs.getPath("/META-INF/web-fragment.xml");
-            FS.ensureDirExists(webfragment.getParent());
-            Files.writeString(webfragment, "<web-fragment />", StandardCharsets.UTF_8);
-        }
-
-        Path barResourceJar = libDir.resolve("bar-resources.jar");
-        try (FileSystem jarfs = createNewJarFileSystem(barResourceJar))
-        {
-            Path resourcesDir = jarfs.getPath("/META-INF/resources");
-            Files.createDirectories(resourcesDir);
-            Path testTxt = resourcesDir.resolve("test.txt");
-            Files.writeString(testTxt, "Test", StandardCharsets.UTF_8);
-        }
-
-        Path zedTldJar = libDir.resolve("zed-tlds.jar");
-        try (FileSystem jarfs = createNewJarFileSystem(zedTldJar))
-        {
-            Path tldFile = jarfs.getPath("/META-INF/zed.tld");
-            Files.createDirectory(tldFile.getParent());
-            Files.writeString(tldFile, "<taglib />", StandardCharsets.UTF_8);
-        }
-
-        WebAppContext context = new WebAppContext();
-        try
-        {
-            context.setBaseResource(context.getResourceFactory().newResource(webappDir));
-            context.getMetaData().setWebDescriptor(new WebDescriptor(context.getResourceFactory().newResource(webxml)));
-            // context25.setConfigurationDiscovered(true); // The default value
-            context.getContext().getServletContext().setEffectiveMajorVersion(2);
-            context.getContext().getServletContext().setEffectiveMinorVersion(5);
-
-            MetaInfConfiguration metaInfConfiguration = new MetaInfConfiguration();
-            metaInfConfiguration.preConfigure(context);
-
-            List<String> discoveredWebInfResources = context.getMetaData().getWebInfResources(false)
-                .stream()
-                .sorted(ResourceCollators.byName(true))
-                .map(Resource::getURI)
-                .map(URI::toASCIIString)
-                .toList();
-            String[] expectedWebInfResources = {
-                URIUtil.toJarFileUri(fooFragmentJar.toUri()).toASCIIString(),
-                URIUtil.toJarFileUri(barResourceJar.toUri()).toASCIIString()
-            };
-            assertThat(discoveredWebInfResources, hasItems(expectedWebInfResources));
-
-            // Since this is Servlet 2.5, and we have configuration-discovered turned on, we should see the META-INF/web-fragment.xml entries
-            Map<Resource, Resource> fragmentMap = getDiscoveredMetaInfFragments(context);
-            assertThat(fragmentMap.size(), is(1));
-            List<String> discoveredFragments = fragmentMap.entrySet()
-                .stream()
-                .map(e -> e.getValue().getURI().toASCIIString())
-                .toList();
-            String[] expectedFragments = {
-                URIUtil.toJarFileUri(fooFragmentJar.toUri()).toASCIIString() + "META-INF/web-fragment.xml"
-            };
-            assertThat(discoveredFragments, hasItems(expectedFragments));
-
-            // Since this is Servlet 2.5, and we have configuration-discovered turned on, we should see the META-INF/resources/
-            Set<Resource> resourceSet = getDiscoveredMetaInfResource(context);
-            assertThat(resourceSet.size(), is(1));
-            List<String> discoveredResources = resourceSet
-                .stream()
-                .map(Resource::getURI)
-                .map(URI::toASCIIString)
-                .toList();
-            String[] expectedResources = {
-                URIUtil.toJarFileUri(barResourceJar.toUri()).toASCIIString() + "META-INF/resources/"
-            };
-            assertThat(discoveredResources, hasItems(expectedResources));
-
-            // TLDs discovered
-            Set<URL> tldSet = getDiscoveredMetaInfTlds(context);
-            assertThat(tldSet.size(), is(1));
-            List<String> discoveredTlds = tldSet
-                .stream()
-                .map(URL::toExternalForm)
-                .toList();
-            String[] expectedTlds = {
-                URIUtil.toJarFileUri(zedTldJar.toUri()).toASCIIString() + "META-INF/zed.tld"
-            };
-            assertThat(discoveredTlds, hasItems(expectedTlds));
-        }
-        finally
-        {
-            LifeCycle.stop(context.getResourceFactory());
-        }
-    }
-
-    /**
-     * Test of a MetaInf scan of a Servlet 3.0 webapp, metadata-complete is set to {@code false}
-     */
-    @Test
-    public void testScanServlet30MetadataCompleteFalse(WorkDir workDir) throws Exception
-    {
-        Path webappDir = workDir.getEmptyPathDir();
-        Path webinf = webappDir.resolve("WEB-INF");
-        FS.ensureDirExists(webinf);
-        Path webxml = webinf.resolve("web.xml");
-
-        String web30 = """
-            <?xml version="1.0" encoding="ISO-8859-1"?>
-            <web-app xmlns="http://java.sun.com/xml/ns/javaee" xmlns:xsi="http://www.w3.org/2001/XMLSchema-instance"
-                 xsi:schemaLocation="http://java.sun.com/xml/ns/javaee http://java.sun.com/xml/ns/javaee/web-app_3_0.xsd"
-                 metadata-complete="false"
-                 version="3.0">
-              <display-name>Test 3.0 WebApp</display-name>
-            </web-app>
-            """;
-
-        Files.writeString(webxml, web30, StandardCharsets.UTF_8);
-        Path libDir = webinf.resolve("lib");
-        FS.ensureDirExists(libDir);
-        Path fooFragmentJar = libDir.resolve("foo-fragment.jar");
-        try (FileSystem jarfs = createNewJarFileSystem(fooFragmentJar))
-        {
-            Path webfragment = jarfs.getPath("/META-INF/web-fragment.xml");
-            FS.ensureDirExists(webfragment.getParent());
-            Files.writeString(webfragment, "<web-fragment />", StandardCharsets.UTF_8);
-        }
-
-        Path barResourceJar = libDir.resolve("bar-resources.jar");
-        try (FileSystem jarfs = createNewJarFileSystem(barResourceJar))
-        {
-            Path resourcesDir = jarfs.getPath("/META-INF/resources");
-            Files.createDirectories(resourcesDir);
-            Path testTxt = resourcesDir.resolve("test.txt");
-            Files.writeString(testTxt, "Test", StandardCharsets.UTF_8);
-        }
-
-        Path zedTldJar = libDir.resolve("zed-tlds.jar");
-        try (FileSystem jarfs = createNewJarFileSystem(zedTldJar))
-        {
-            Path tldFile = jarfs.getPath("/META-INF/zed.tld");
-            Files.createDirectory(tldFile.getParent());
-            Files.writeString(tldFile, "<taglib />", StandardCharsets.UTF_8);
-        }
-
-        WebAppContext context = new WebAppContext();
         try
         {
             context.setBaseResource(context.getResourceFactory().newResource(webappDir));
@@ -682,10 +364,11 @@
                 .map(URI::toASCIIString)
                 .toList();
             String[] expectedWebInfResources = {
-                URIUtil.toJarFileUri(fooFragmentJar.toUri()).toASCIIString(),
-                URIUtil.toJarFileUri(barResourceJar.toUri()).toASCIIString()
-            };
-            assertThat(discoveredWebInfResources, hasItems(expectedWebInfResources));
+                fooFragmentJar.toUri().toASCIIString(),
+                barResourceJar.toUri().toASCIIString(),
+                zedTldJar.toUri().toASCIIString()
+            };
+            assertThat("Discovered WEB-INF resources", discoveredWebInfResources, hasItems(expectedWebInfResources));
 
             // Since this is Servlet 3.0, and we have configuration-discovered turned on, we should see the META-INF/web-fragment.xml entries
             Map<Resource, Resource> fragmentMap = getDiscoveredMetaInfFragments(context);
@@ -697,9 +380,9 @@
             String[] expectedFragments = {
                 URIUtil.toJarFileUri(fooFragmentJar.toUri()).toASCIIString() + "META-INF/web-fragment.xml"
             };
-            assertThat(discoveredFragments, hasItems(expectedFragments));
-
-            // Since this is Servlet 2.5, and we have configuration-discovered turned on, we should see the META-INF/resources/
+            assertThat("META-INF/web-fragment.xml discovered (servlet 3.0, and metadata-complete=false, and configuration-discovered=true)", discoveredFragments, hasItems(expectedFragments));
+
+            // Since this is Servlet 3.0, and we have configuration-discovered turned on, we should see the META-INF/resources/
             Set<Resource> resourceSet = getDiscoveredMetaInfResource(context);
             assertThat(resourceSet.size(), is(1));
             List<String> discoveredResources = resourceSet
@@ -710,7 +393,7 @@
             String[] expectedResources = {
                 URIUtil.toJarFileUri(barResourceJar.toUri()).toASCIIString() + "META-INF/resources/"
             };
-            assertThat(discoveredResources, hasItems(expectedResources));
+            assertThat("META-INF/resources discovered (servlet 3.0, and metadata-complete=false, and configuration-discovered=true)", discoveredResources, hasItems(expectedResources));
 
             // TLDs discovered
             Set<URL> tldSet = getDiscoveredMetaInfTlds(context);
@@ -722,7 +405,7 @@
             String[] expectedTlds = {
                 URIUtil.toJarFileUri(zedTldJar.toUri()).toASCIIString() + "META-INF/zed.tld"
             };
-            assertThat(discoveredTlds, hasItems(expectedTlds));
+            assertThat("Discovered TLDs", discoveredTlds, hasItems(expectedTlds));
         }
         finally
         {
@@ -780,6 +463,7 @@
         }
 
         WebAppContext context = new WebAppContext();
+        context.setServer(new Server());
         try
         {
             context.setBaseResource(context.getResourceFactory().newResource(webappDir));
@@ -797,18 +481,28 @@
                 .map(URI::toASCIIString)
                 .toList();
             String[] expectedWebInfResources = {
-                URIUtil.toJarFileUri(fooFragmentJar.toUri()).toASCIIString(),
-                URIUtil.toJarFileUri(barResourceJar.toUri()).toASCIIString()
-            };
-            assertThat(discoveredWebInfResources, hasItems(expectedWebInfResources));
-
-            // Since this is Servlet 3.1, and we have metadata-complete=false, we should see no fragments
+                fooFragmentJar.toUri().toASCIIString(),
+                barResourceJar.toUri().toASCIIString(),
+                zedTldJar.toUri().toASCIIString()
+            };
+            assertThat("Discovered WEB-INF resources", discoveredWebInfResources, hasItems(expectedWebInfResources));
+
+            // Since this is Servlet 3.1, and we have metadata-complete=true, we should see no fragments
             Map<Resource, Resource> fragmentMap = getDiscoveredMetaInfFragments(context);
-            assertThat(fragmentMap.size(), is(0));
-
-            // Since this is Servlet 3.1, and we have metadata-complete=false, we should no META-INF/resources/
+            assertThat("META-INF/web-fragment.xml discovered (servlet 3.1, and metadata-complete=true)", fragmentMap.size(), is(0));
+
+            // Even on Servlet 3.1, with metadata-complete=true, we should still see the META-INF/resources/
             Set<Resource> resourceSet = getDiscoveredMetaInfResource(context);
-            assertThat(resourceSet.size(), is(0));
+            assertThat(resourceSet.size(), is(1));
+            List<String> discoveredResources = resourceSet
+                .stream()
+                .map(Resource::getURI)
+                .map(URI::toASCIIString)
+                .toList();
+            String[] expectedResources = {
+                URIUtil.toJarFileUri(barResourceJar.toUri()).toASCIIString() + "META-INF/resources/"
+            };
+            assertThat("META-INF/resources discovered (servlet 3.1 and metadata-complete=true)", discoveredResources, hasItems(expectedResources));
 
             // TLDs discovered
             Set<URL> tldSet = getDiscoveredMetaInfTlds(context);
@@ -820,7 +514,7 @@
             String[] expectedTlds = {
                 URIUtil.toJarFileUri(zedTldJar.toUri()).toASCIIString() + "META-INF/zed.tld"
             };
-            assertThat(discoveredTlds, hasItems(expectedTlds));
+            assertThat("Discovered TLDs", discoveredTlds, hasItems(expectedTlds));
         }
         finally
         {
@@ -842,130 +536,6 @@
      * present in the {@code pom.xml}), and the {@code servlet-api} from the module path.
      */
     @Test
-=======
-     * Test of a MetaInf scan of a Servlet 3.1 webapp, metadata-complete is set to {@code true}
-     */
-    @Test
-    public void testScanServlet31MetadataCompleteTrue(WorkDir workDir) throws Exception
-    {
-        Path webappDir = workDir.getEmptyPathDir();
-        Path webinf = webappDir.resolve("WEB-INF");
-        FS.ensureDirExists(webinf);
-        Path webxml = webinf.resolve("web.xml");
-
-        String web31 = """
-            <?xml version="1.0" encoding="ISO-8859-1"?>
-            <web-app xmlns="http://java.sun.com/xml/ns/javaee" xmlns:xsi="http://www.w3.org/2001/XMLSchema-instance"
-                 xsi:schemaLocation="http://xmlns.jcp.org/xml/ns/javaee http://xmlns.jcp.org/xml/ns/javaee/web-app_3_1.xsd"
-                 metadata-complete="true"
-                 version="3.1">
-              <display-name>Test 3.1 WebApp</display-name>
-            </web-app>
-            """;
-
-        Files.writeString(webxml, web31, StandardCharsets.UTF_8);
-        Path libDir = webinf.resolve("lib");
-        FS.ensureDirExists(libDir);
-        Path fooFragmentJar = libDir.resolve("foo-fragment.jar");
-        try (FileSystem jarfs = createNewJarFileSystem(fooFragmentJar))
-        {
-            Path webfragment = jarfs.getPath("/META-INF/web-fragment.xml");
-            FS.ensureDirExists(webfragment.getParent());
-            Files.writeString(webfragment, "<web-fragment />", StandardCharsets.UTF_8);
-        }
-
-        Path barResourceJar = libDir.resolve("bar-resources.jar");
-        try (FileSystem jarfs = createNewJarFileSystem(barResourceJar))
-        {
-            Path resourcesDir = jarfs.getPath("/META-INF/resources");
-            Files.createDirectories(resourcesDir);
-            Path testTxt = resourcesDir.resolve("test.txt");
-            Files.writeString(testTxt, "Test", StandardCharsets.UTF_8);
-        }
-
-        Path zedTldJar = libDir.resolve("zed-tlds.jar");
-        try (FileSystem jarfs = createNewJarFileSystem(zedTldJar))
-        {
-            Path tldFile = jarfs.getPath("/META-INF/zed.tld");
-            Files.createDirectory(tldFile.getParent());
-            Files.writeString(tldFile, "<taglib />", StandardCharsets.UTF_8);
-        }
-
-        WebAppContext context = new WebAppContext();
-        context.setServer(new Server());
-        try
-        {
-            context.setBaseResource(context.getResourceFactory().newResource(webappDir));
-            context.getMetaData().setWebDescriptor(new WebDescriptor(context.getResourceFactory().newResource(webxml)));
-            context.getContext().getServletContext().setEffectiveMajorVersion(3);
-            context.getContext().getServletContext().setEffectiveMinorVersion(1);
-
-            MetaInfConfiguration metaInfConfiguration = new MetaInfConfiguration();
-            metaInfConfiguration.preConfigure(context);
-
-            List<String> discoveredWebInfResources = context.getMetaData().getWebInfResources(false)
-                .stream()
-                .sorted(ResourceCollators.byName(true))
-                .map(Resource::getURI)
-                .map(URI::toASCIIString)
-                .toList();
-            String[] expectedWebInfResources = {
-                fooFragmentJar.toUri().toASCIIString(),
-                barResourceJar.toUri().toASCIIString(),
-                zedTldJar.toUri().toASCIIString()
-            };
-            assertThat("Discovered WEB-INF resources", discoveredWebInfResources, hasItems(expectedWebInfResources));
-
-            // Since this is Servlet 3.1, and we have metadata-complete=true, we should see no fragments
-            Map<Resource, Resource> fragmentMap = getDiscoveredMetaInfFragments(context);
-            assertThat("META-INF/web-fragment.xml discovered (servlet 3.1, and metadata-complete=true)", fragmentMap.size(), is(0));
-
-            // Even on Servlet 3.1, with metadata-complete=true, we should still see the META-INF/resources/
-            Set<Resource> resourceSet = getDiscoveredMetaInfResource(context);
-            assertThat(resourceSet.size(), is(1));
-            List<String> discoveredResources = resourceSet
-                .stream()
-                .map(Resource::getURI)
-                .map(URI::toASCIIString)
-                .toList();
-            String[] expectedResources = {
-                URIUtil.toJarFileUri(barResourceJar.toUri()).toASCIIString() + "META-INF/resources/"
-            };
-            assertThat("META-INF/resources discovered (servlet 3.1 and metadata-complete=true)", discoveredResources, hasItems(expectedResources));
-
-            // TLDs discovered
-            Set<URL> tldSet = getDiscoveredMetaInfTlds(context);
-            assertThat(tldSet.size(), is(1));
-            List<String> discoveredTlds = tldSet
-                .stream()
-                .map(URL::toExternalForm)
-                .toList();
-            String[] expectedTlds = {
-                URIUtil.toJarFileUri(zedTldJar.toUri()).toASCIIString() + "META-INF/zed.tld"
-            };
-            assertThat("Discovered TLDs", discoveredTlds, hasItems(expectedTlds));
-        }
-        finally
-        {
-            LifeCycle.stop(context.getResourceFactory());
-        }
-    }
-
-    private FileSystem createNewJarFileSystem(Path jarFile) throws IOException
-    {
-        Map<String, String> env = new HashMap<>();
-        env.put("create", "true");
-        URI jarUri = URIUtil.uriJarPrefix(jarFile.toUri(), "!/");
-        return FileSystems.newFileSystem(jarUri, env);
-    }
-
-    /**
-     * This test examines both the classpath and the module path to find container resources.
-     * This test looks {@code foo-bar.janb.jar} on the classpath (it was added there by the surefire configuration
-     * present in the {@code pom.xml}), and the {@code servlet-api} from the module path.
-     */
-    @Test
->>>>>>> 29405280
     public void testGetContainerPathsWithModuleSystem() throws Exception
     {
         MetaInfConfiguration config = new MetaInfConfiguration();
@@ -976,16 +546,6 @@
             context.setAttribute(MetaInfConfiguration.CONTAINER_JAR_PATTERN, ".*servlet-api-[^/]*\\.jar$|.*/foo-bar-janb.jar");
             WebAppClassLoader loader = new WebAppClassLoader(context);
             context.setClassLoader(loader);
-<<<<<<< HEAD
-            List<Resource> containerResources = config.getContainerPaths(context);
-
-            assertEquals(2, containerResources.size());
-            for (Resource r : containerResources)
-            {
-                String s = r.toString();
-                assertTrue(s.endsWith("foo-bar-janb.jar!/") || s.contains("servlet-api"));
-            }
-=======
             config.preConfigure(context);
 
             Class janbClazz = Class.forName("foo.bar.janb.What", false, loader);
@@ -1006,7 +566,6 @@
                 URIUtil.correctFileURI(servletUri).toASCIIString()
             };
             assertThat("Discovered Container resources", discoveredContainerResources, hasItems(expectedContainerResources));
->>>>>>> 29405280
         }
         finally
         {
