--- conflicted
+++ resolved
@@ -72,11 +72,7 @@
         //Servlet Spec 8.1.1
         if (!HttpServlet.class.isAssignableFrom(clazz))
         {
-<<<<<<< HEAD
-            LOG.warn(clazz.getName() + " is not assignable from jakarta.servlet.http.HttpServlet");
-=======
-            LOG.warn("{} is not assignable from javax.servlet.http.HttpServlet", clazz.getName());
->>>>>>> 77779ed6
+            LOG.warn("{} is not assignable from jakarta.servlet.http.HttpServlet", clazz.getName());
             return;
         }
 
