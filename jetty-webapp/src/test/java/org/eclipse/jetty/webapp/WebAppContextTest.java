--- conflicted
+++ resolved
@@ -91,42 +91,42 @@
         assertNotNull(webDefaultXml);
         assertNotNull(overrideWebXml);
         assertNotNull(webXmlEmptyPath);
-        
+
         try
         {
             WebAppContext wac = new WebAppContext();
             wac.setResourceBase(MavenTestingUtils.getTargetTestingDir().getAbsolutePath());
             server.setHandler(wac);
-            
+
             //test that an empty default-context-path defaults to root
             wac.setDescriptor(webXmlEmptyPath.getAbsolutePath());
             server.start();
             assertEquals("/", wac.getContextPath());
-            
-            server.stop();
-            
+
+            server.stop();
+
             //test web-default.xml value is used
             wac.setDescriptor(null);
             wac.setDefaultsDescriptor(webDefaultXml.getAbsolutePath());
             server.start();
             assertEquals("/one", wac.getContextPath());
-            
-            server.stop();
-            
+
+            server.stop();
+
             //test web.xml value is used
             wac.setDescriptor(webXml.getAbsolutePath());
             server.start();
             assertEquals("/two", wac.getContextPath());
-            
-            server.stop();
-            
+
+            server.stop();
+
             //test override-web.xml value is used
             wac.setOverrideDescriptor(overrideWebXml.getAbsolutePath());
             server.start();
             assertEquals("/three", wac.getContextPath());
 
             server.stop();
-            
+
             //test that explicitly set context path is used instead
             wac.setContextPath("/foo");
             server.start();
@@ -314,11 +314,7 @@
         try
         {
             String response = connector.getResponse("GET http://localhost:8080 HTTP/1.1\r\nHost: localhost:8080\r\nConnection: close\r\n\r\n");
-<<<<<<< HEAD
-            assertThat(response, containsString("200 OK"));
-=======
             assertThat("Response OK", response, containsString("200 OK"));
->>>>>>> e632d245
         }
         finally
         {
