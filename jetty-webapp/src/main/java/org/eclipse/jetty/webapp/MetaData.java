--- conflicted
+++ resolved
@@ -41,10 +41,7 @@
     public static final String ORDERED_LIBS = "javax.servlet.context.orderedLibs";
     public static final Resource NON_FRAG_RESOURCE = EmptyResource.INSTANCE;
 
-<<<<<<< HEAD
     private final AutoLock _lock = new AutoLock();
-=======
->>>>>>> 9343844f
     protected Map<String, OriginInfo> _origins = new HashMap<>();
     protected WebDescriptor _webDefaultsRoot;
     protected WebDescriptor _webXmlRoot;
@@ -389,7 +386,6 @@
                     enclosingResource = EmptyResource.INSTANCE;
             }
 
-<<<<<<< HEAD
             List<DiscoveredAnnotation> list = _annotations.computeIfAbsent(enclosingResource, k -> new ArrayList<>());
             list.add(annotation);
         }
@@ -424,11 +420,6 @@
             LOG.warn("Not contained within?", e);
             return null;
         }
-=======
-        List<DiscoveredAnnotation> list =
-            _annotations.computeIfAbsent(resource, k -> new ArrayList<>());
-        list.add(annotation);
->>>>>>> 9343844f
     }
 
     public void addDescriptorProcessor(DescriptorProcessor p)
@@ -466,13 +457,8 @@
         List<Resource> orderedWebInfJars = null;
         if (isOrdered())
         {
-<<<<<<< HEAD
             orderedWebInfJars = getWebInfResources(true);
-            List<String> orderedLibs = new ArrayList<String>();
-=======
-            orderedWebInfJars = getOrderedWebInfJars();
             List<String> orderedLibs = new ArrayList<>();
->>>>>>> 9343844f
             for (Resource webInfJar : orderedWebInfJars)
             {
                 //get just the name of the jar file
@@ -625,16 +611,12 @@
      */
     public Resource getJarForFragmentName(String name)
     {
-        Resource jar = null;
-
         FragmentDescriptor f = getFragmentDescriptor(name);
         if (f == null)
             return null;
 
-<<<<<<< HEAD
-=======
         Resource jar = null;
->>>>>>> 9343844f
+
         for (Map.Entry<Resource, FragmentDescriptor> entry : _webFragmentResourceMap.entrySet())
         {
             if (entry.getValue().equals(f))
