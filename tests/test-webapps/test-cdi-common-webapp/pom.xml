<?xml version="1.0" encoding="UTF-8"?>
<project xmlns="http://maven.apache.org/POM/4.0.0" xmlns:xsi="http://www.w3.org/2001/XMLSchema-instance" xsi:schemaLocation="http://maven.apache.org/POM/4.0.0 http://maven.apache.org/maven-v4_0_0.xsd">
  <parent>
    <groupId>org.eclipse.jetty.tests</groupId>
    <artifactId>test-webapps-parent</artifactId>
    <version>11.0.7-SNAPSHOT</version>
  </parent>

  <modelVersion>4.0.0</modelVersion>
  <artifactId>test-cdi-common-webapp</artifactId>
  <name>Test :: CDI :: Common Demo Webapp</name>
  <packaging>war</packaging>

  <properties>
    <bundle-symbolic-name>${project.groupId}.cdi.common</bundle-symbolic-name>
  </properties>

  <build>
    <pluginManagement>
      <plugins>
        <plugin>
          <groupId>org.apache.maven.plugins</groupId>
          <artifactId>maven-war-plugin</artifactId>
          <configuration>
            <failOnMissingWebXml>false</failOnMissingWebXml>
          </configuration>
        </plugin>
      </plugins>
    </pluginManagement>
  </build>

  <dependencies>
    <!-- provided by container -->
    <dependency>
      <groupId>org.eclipse.jetty.toolchain</groupId>
      <artifactId>jetty-jakarta-servlet-api</artifactId>
      <scope>provided</scope>
    </dependency>

    <dependency>
      <groupId>jakarta.inject</groupId>
      <artifactId>jakarta.inject-api</artifactId>
      <scope>provided</scope>
    </dependency>

    <dependency>
<<<<<<< HEAD
      <groupId>jakarta.enterprise</groupId>
      <artifactId>jakarta.enterprise.cdi-api</artifactId>
      <version>3.0.0-M1</version>
=======
      <groupId>javax.enterprise</groupId>
      <artifactId>cdi-api</artifactId>
>>>>>>> b44dde60
      <scope>provided</scope>
      <exclusions>
        <exclusion>
          <groupId>javax.el</groupId>
          <artifactId>javax.el-api</artifactId>
        </exclusion>
      </exclusions>
    </dependency>

  </dependencies>

</project><|MERGE_RESOLUTION|>--- conflicted
+++ resolved
@@ -44,14 +44,9 @@
     </dependency>
 
     <dependency>
-<<<<<<< HEAD
       <groupId>jakarta.enterprise</groupId>
       <artifactId>jakarta.enterprise.cdi-api</artifactId>
       <version>3.0.0-M1</version>
-=======
-      <groupId>javax.enterprise</groupId>
-      <artifactId>cdi-api</artifactId>
->>>>>>> b44dde60
       <scope>provided</scope>
       <exclusions>
         <exclusion>
