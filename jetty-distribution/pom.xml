--- conflicted
+++ resolved
@@ -301,13 +301,8 @@
             </goals>
             <configuration>
               <includeGroupIds>org.eclipse.jetty</includeGroupIds>
-<<<<<<< HEAD
               <excludeGroupIds>org.eclipse.jetty.orbit,org.eclipse.jetty.http2,org.eclipse.jetty.spdy,org.eclipse.jetty.websocket,org.eclipse.jetty.fcgi,org.eclipse.jetty.toolchain,org.apache.taglibs</excludeGroupIds>
-              <excludeArtifactIds>jetty-all,jetty-jsp,apache-jsp,jetty-start,jetty-monitor,jetty-spring</excludeArtifactIds>
-=======
-              <excludeGroupIds>org.eclipse.jetty.orbit,org.eclipse.jetty.spdy,org.eclipse.jetty.websocket,org.eclipse.jetty.fcgi,org.eclipse.jetty.toolchain,org.apache.taglibs</excludeGroupIds>
               <excludeArtifactIds>jetty-all,jetty-jsp,apache-jsp,apache-jstl,jetty-start,jetty-monitor,jetty-spring</excludeArtifactIds>
->>>>>>> 18b6a9b3
               <includeTypes>jar</includeTypes>
               <outputDirectory>${assembly-directory}/lib</outputDirectory>
             </configuration>
