<<<<<<< HEAD
jetty-9.2.4-SNAPSHOT
=======
jetty-9.2.4.v20141028 - 28 October 2014
>>>>>>> 149ed3a5
 + 376365 "jetty.sh start" returns 0 on failure
 + 396569 'bin/jetty.sh stop' reports 'OK' even when jetty was not running
 + 396572 Starting jetty from cygwin is not working properly
 + 438387 NullPointerException after ServletUpgradeResponse.sendForbidden is
   called during WebSocketCreator.createWebSocket
 + 440729 SSL requests often fail with EOFException or IllegalStateException.
 + 442419 CrossOriginFilter javadoc says "exposeHeaders", but should be
   "exposedHeaders"
 + 442495 Bad Context ClassLoader in JSR356 WebSocket onOpen
 + 442942 Content sent with status 204 (No Content)
 + 443529 CrossOriginFilter does not accept wildcard for allowedHeaders
 + 443530 CrossOriginFilter does not set the Vary header
 + 444031 Ensure exceptions do not reduce threadpool below minimum
 + 444124 JSP include with <servlet><jsp-file> can cause infinite recursion
 + 444214 Socks4Proxy fails when reading less than 8 bytes.
 + 444222 replace CRLF in header values with whitespace rather than ?
 + 444415 iterative WriteFlusher
 + 444416 AsyncProxyServlet recursion.
 + 444517 Ensure WebSocketUpgradeFilter is always first in filter chain
 + 444547 Format exception in ResourceCache.Content.toString()
 + 444595 nosql/mongodb - Cleanup process/Refreshing does not respect encoding
   of attribute keys
 + 444617 Expose local and remote socket address to applications
 + 444676 Goal jetty:deploy-war produces errors with version 9.2.3
 + 444748 WebSocketClient.stop() does not unregister from ShutdownThread
 + 444764 HttpClient notifies callbacks for last chunk of content twice.
 + 444771 JSR356 / EndPointConfig.userProperties are not unique per endpoint
   upgrade
 + 444863 ProxyServlet does not filter headers listed by the Connection header.
 + 444896 Overriding of web-default servlet mapping in web.xml not working with
   quickstart
 + 445157 First redeployed servlet leaks WebAppContext
 + 445239 Rename weld.mod to cdi.mod to be consistent with past module namings
 + 445258 STOP.WAIT is not really respected
 + 445374 Reevaluate org.eclipse.jetty.websocket.jsr356 enablement concepts
 + 445495 Improve Exception message when no jndi resource to bind for a name in
   web.xml
 + 445542 Add SecuredRedirectHandler for embedded jetty use to redirect to
   secure port/scheme
 + 445821 Error 400 should be logged with RequestLog
 + 445823 RequestLogHandler at end of HandlerCollection doesn't work
 + 445830 Support setting environment variables on forked jetty with
   jetty:run-forked
 + 445979 jetty.sh fails to start when start-stop-daemon does not exist and the
   user is not root
 + 446033 org.eclipse.jetty.websocket.server.WebSocketServerFactory not
   available in OSGi
 + 446063 ALPN Fail SSL Handshake if no supported Application Protocols.
 + 446107 NullPointerException in ProxyServlet when extended by Servlet without
   a package
 + 446425 Oracle Sql error on JettySessions table when this table do not exist
   already
 + 446506 getAsyncContext ISE before startAsync on async dispatches
 + 446563 Null HttpChannel.getCurrentHttpChannel() in
   ServletHandler.doFilter().
 + 446672 NPN Specification issue in the case no protocols are selected.
 + 446923 SharedBlockingCallback does not handle connector max idle time of
   Long.MAX_VALUE; BlockerTimeoutException not serializable
 + 447381 Disable SSLv3 by default.
 + 447472 test harness for slow large writes
 + 447627 MultiPart file always created when "filename" set in
   Content-Disposition
 + 447629 getPart()/getParts() fails on Multipart request if getParameter is
   called in a filter first
 + 447746 HttpClient is always going to send User-Agent header even though I do
   not want it to.
 + 447979 Refactor to make MetaData responsible for progressively ordering
   web-inf jars
 + 448156 Fixed INACTIVE race in IteratingCallback
 + 449001 Remove start.d directory from JETTY_HOME
 + 449038 WebSocketUpgradeFilter must support async.

jetty-9.3.0.M0 - 24 September 2014
 + 437395 Start / Properties in template sections should be default applied for
   enabled modules
 + 438204 getServerName returns IPv6 addresses wrapped in []
 + 438387 NullPointerException after ServletUpgradeResponse.sendForbidden is
   called during WebSocketCreator.createWebSocket
 + 439369 Remove unused class CrossContextPsuedoSession
 + 439375 preferred rfc7231 format is mime;charset=lowercase-9
 + 442083 Client resets stream, pending server data is failed, connection
   closed.
 + 442086 Review HttpOutput blocking writes.
 + 442477 Allow Symlink aliases by default
 + 442495 Bad Context ClassLoader in JSR356 WebSocket onOpen
 + 442950 Embedded Jetty client requests to localhost hangs with high cpu usage
   (NIO OP_CONNECT Solaris/Sparc).
 + 443652 Remove dependency on java.lang.management classes
 + 443661 Rename manifest and service constants for jetty osgi resource
   fragment code
 + 443662 Consume buffer in write(ByteBuffer)
 + 443713 Reduce number of SelectionKey.setInterestOps() calls.
 + 443893 Make a module for weld
 + 444124 JSP include with <servlet><jsp-file> can cause infinite recursion
 + 444214 Socks4Proxy fails when reading less than 8 bytes.
 + 444222 replace CRLF in header values with whitespace rather than ?
 + 444415 iterative WriteFlusher
 + 444416 AsyncProxyServlet recursion.
 + 444485 Client resets stream, pending server data is failed, write hangs.
 + 444517 Ensure WebSocketUpgradeFilter is always first in filter chain
 + 444547 Format exception in ResourceCache.Content.toString()
 + 444617 Expose local and remote socket address to applications
 + 444748 WebSocketClient.stop() does not unregister from ShutdownThread
 + 444764 HttpClient notifies callbacks for last chunk of content twice.
 + 444771 JSR356 / EndPointConfig.userProperties are not unique per endpoint
   upgrade
 + 444863 ProxyServlet does not filter headers listed by the Connection header.

jetty-9.2.3.v20140905 - 05 September 2014
 + 347110 renamed class transformer methods
 + 411163 Add embedded jetty code example with JSP enabled
 + 435322 Added a idleTimeout to the SharedBlockerCallback
 + 435533 Handle 0 sized async gzip
 + 435988 ContainerLifeCycle: beans never stopped on remove
 + 436862 Update jetty-osgi to asm-5 and spifly-1.0.1
 + 438500 Odd NoClassDef errors when shutting down the jetty-maven-plugin via
   the stop goal
 + 440255 ensure 500 is logged on thrown Errors
 + 441073 isEarlyEOF on HttpInput
 + 441475 org.eclipse.jetty.server.ResourceCache exceptions under high load
 + 441479 Jetty hangs due to deadlocks in session manager
 + 441649 Update to jsp and el Apache Jasper 8.0.9
 + 441756 Ssl Stackoverflow on renegotiate
 + 441897 Fixed etag handling in gzipfilter
 + 442048 fixed sendRedirect %2F encoding
 + 442383 Improved insufficient threads message
 + 442628 Update example xml file for second server instance to extract wars
 + 442642 Quickstart generates valid XML
 + 442759 Allow specific ServletContainerInitializers to be excluded
 + 442950 Embedded Jetty client requests to localhost hangs with high cpu usage
   (NIO OP_CONNECT Solaris/Sparc).
 + 443049 Improved HttpParser illegal character messages
 + 443158 Fixed HttpOutput spin
 + 443172 web-fragment.xml wrongly parsed for applications running in serlvet
   2.4 mode
 + 443231 java.lang.NullPointerException on scavenge scheduling when session id
   manager declared before shared scheduler
 + 443262 Distinguish situation where jetty looks for tlds in META-INF but
   finds none vs does not look

jetty-9.2.2.v20140723 - 23 July 2014
 + 411323 DosFilter/QoSFilter should use AsyncContext rather than
   Continuations.
 + 432815 Fixed selector stop race
 + 434536 Improved Customizer javadoc
 + 435322 Fixed Iterating Callback close
 + 435653 encode async dispatched requestURI
 + 435895 jetty spring module is not in distribution
 + 436874 WebSocket client throwing a NullPointer when handling a pong
 + 436894 GzipFilter code cleanup
 + 436916 CGI: "Search docroot for a matching execCmd" logic is wrong
 + 436987 limited range of default acceptors and selectors
 + 437051 Refactor Filter chain handling of Request.isAsyncSupported
 + 437395 Start / Properties in template sections should be default applied for
   enabled modules
 + 437419 Allow scanning of META-INF for resources,fragments,tlds for unpacked
   jars
 + 437430 jettyXml not consistent between jetty:run and jetty:run-forked
 + 437462 consistent test failure in jetty-start under windows
 + 437706 ServletTester calls LocalConnector method with hardcoded timeout
 + 437800 URLs with single quote and spaces return 404
 + 437996 avoid async status race by not setting 200 on handled
 + 438079 Review garbage creation in 9.2.x series.
 + 438190 findbug improvements
 + 438204 leave IPv6 addresses [] wrapped in getServerName
 + 438327 Remove hard coded Allow from OPTIONS *
 + 438331 AbstractLogger.debug(String,long) infinite loop
 + 438434 ResourceHandler checks aliases
 + 438895 Add mvn jetty:effective-web-xml goal
 + 439066 javadoc setStopAtShutdown
 + 439067 Improved graceful stop timeout handling
 + 439194 Do not configure fake server for jetty:run-forked
 + 439201 GzipFilter and AsyncGzipFilter should strip charset from Content-Type
   before making exclusion comparison in doFilter
 + 439369 Deprecate CrossContextPseudoSession
 + 439387 Ensure empty servlet-class never generated for quickstart
 + 439390 Ensure jsp scratchdir is created same way for quickstart and
   non-quickstart
 + 439394 load-on-startup with value 0 not preserved for quickstart
 + 439399 Scan tlds for apache jasper standard taglib with jetty-maven-plugin
 + 439438 DataSourceLoginService does not refresh passwords when changed in
   database
 + 439507 Possible timing side-channel when comparing MD5-Credentials
 + 439540 setReuseAddress() in ServerConnector.java is not coded properly
 + 439652 GzipHandler super.doStart
 + 439663 Allow mappings to be declared before servlet/filter
 + 439672 support using Apache commons daemon for managing Jetty
 + 439753 ConstraintSecurityHandler has dead code for processing constraints
 + 439788 CORS filter headers gone between 9.2.0.M0 and 9.2.1 .v20140609 for
   ProxyServlet requests.
 + 439809 mvn jetty:jspc cannot find taglibs in dependency jars
 + 439895 No event callback should be invoked after the "failure" callback.
 + 440020 Abort bad proxy responses with sendError(-1)
 + 440038 Content decoding may fail.
 + 440114 ContextHandlerCollection does not skip context wrappers
 + 440122 Remove usages of ForkInvoker.

jetty-9.2.1.v20140609 - 09 June 2014
 + 347110 Supprt ClassFileTransormers in WebAppClassLoader
 + 432192 jetty-start / Allow JETTY_LOGS use for start-log-file
 + 432321 jetty-start / Allow defining extra start directories for common
   configurations
 + 435322 Improved debug
 + 436029 GzipFilter errors on asynchronous methods with message to
   AsyncGzipFilter
 + 436345 Refactor AbstractSession to minimize burden on subclasses to
   implement behaviour
 + 436388 Allow case-insensitive STOP.KEY and STOP.PORT use
 + 436405 ${jetty.base}/resources not on classpath with default configuration
 + 436520 Start / Allow https and file urls in jetty-start's module download
   mechanism
 + 436524 Start / Downloadable [files] references in modules cannot use ":"
   themselves

jetty-9.2.0.v20140526 - 26 May 2014
 + 429390 Decoders and Encoders are not registered for non-annotated
   ClientEndpoint
 + 434810 better handling of bad messages
 + 435086 ${jetty.base}/resources not on classpath when using
   --module=resources
 + 435088 lib/npn packaging of jetty-distribution is off
 + 435206 Can't add Cookie header on websocket ClientUpgradeRequest
 + 435217 Remove deprecated TagLibConfiguration
 + 435223 High cpu usage in
   FCGIHttpParser.parseContent(ResponseContentParser.java:314).
 + 435338 Incorrect handling of asynchronous content.
 + 435412 Make AbstractSession.access() more amenable to customization

jetty-9.2.0.RC0 - 15 May 2014
 + 419972 Support sending forms (application/x-www-form-urlencoded).
 + 420368 Default content types for ContentProviders.
 + 428966 Per-request cookie support.
 + 430418 Jetty 9.1.3 and Chrome 33 permessage-deflate do not work together
 + 431333 NPE In logging of WebSocket ExtensionConfig
 + 432321 jetty-start / Allow defining extra start directories for common
   configurations
 + 432939 Jetty Client ContentResponse should have methods such as
   getContentType() and getMediaType().
 + 433089 Client should provide Request.accept() method, like JAX-RS 2.0
   Invocation.Builder.accept().
 + 433405 Websocket Session.setMaxIdleTimeout fails with zero
 + 433689 Evict old HttpDestinations from HttpClient.
 + 434386 Request Dispatcher extracts args and prevents asyncIO.
 + 434395 WebSocket / memory leak, WebSocketSession not cleaned up in abnormal
   closure cases
 + 434447 Able to create a session after a response.sendRedirect
 + 434505 Allow property files on start.jar command line Signed-off-by: Tom
   Zeller<tzeller@dragonacea.biz>
 + 434578 Complete listener not called if redirected to an invalid URI.
 + 434679 Log static initialization via jetty-logging.properties fails
   sometimes
 + 434685 WebSocket read/parse does not discard remaining network buffer after
   unrecoverable error case
 + 434715 Avoid call to ServletHolder.getServlet() during handle() iff servlet
   is available and instantiated

jetty-9.2.0.M1 - 08 May 2014
 + 367680 jsp-file with load-on-startup not precompiled
 + 404511 removed deprecated StringMap
 + 409105 Upgrade jetty-osgi build/test to use more recent pax junit test
   framework
 + 424982 improved PID check in jetty.sh
 + 425421 ContainerLifeCycle does not start added beans in started state
 + 428904 Add logging of which webapp has path with uncovered http methods
 + 431094 Consistent handling of utf8 decoding errors
 + 431459 Jetty WebSocket compression extensions fails to handle big messages
   properly
 + 431519 Fixed NetworkTrafficListener
 + 431642 Implement ProxyServlet using Servlet 3.1 async I/O.
 + 432145 Pending request is not failed when HttpClient is stopped.
 + 432270 Slow requests with response content delimited by EOF fail.
 + 432321 jetty-start / Allow defining extra start directories for common
   configurations
 + 432468 Improve command CGI path handling
 + 432473 web.xml declaration order of filters not preserved on calls to init()
 + 432483 make osgi.serviceloader support for
   javax.servlet.ServletContainerInitializer optional (cherry picked from
   commit 31043d25708edbea9ef31948093f4eaf2247919b)
 + 432528 IllegalStateException when using DeferredContentProvider.
 + 432777 Async Write Loses Data with HTTPS Server.
 + 432901 ensure a single onError callback only in pending and unready states
 + 432993 Improve handling of ProxyTo and Prefix parameters in
   ProxyServlet.Transparent.
 + 433244 Security manager lifecycle cleanup
 + 433262 WebSocket / Advanced close use cases
 + 433365 No such servlet:
   __org.eclipse.jetty.servlet.JspPropertyGroupServlet__
 + 433370 PATCH method does not work with ProxyServlet.
 + 433431 Support ServletHandler fall through
 + 433479 Improved resource javadoc
 + 433483 sync log initialize
 + 433512 Jetty throws RuntimeException when webapp compiled with jdk8
   -parameters
 + 433563 Jetty fails to startup on windows - InvalidPathException
 + 433572 default to sending date header
 + 433656 Change to Opcode.ASM5 breaks jetty-osgi
 + 433692 improved buffer resizing
 + 433708 Improve WebAppClassLoader.addClassPath() IllegalStateException
   message
 + 433793 WebSocket / empty protocol list in ServerEndpointConfig.Configurator
   when using non-exact header name
 + 433841 Resource.newResource() declares an exception it does not throw
 + 433849 FileResource string compare fix
 + 433916 HttpChannelOverHttp handles HTTP 1.0 connection reuse incorrectly.
 + 434009 Improved javadoc for accessing HttpChannel and HttpConnection
 + 434027 ReadListener.onError() not invoked in case of read failures.
 + 434056 Support content consumed asynchronously.
 + 434074 Avoid double dispatch by returning false from messageComplete
 + 434077 AnnotatedServerEndpointTest emits strange exception
 + 434247 Redirect loop in FastCGI proxying for HTTPS sites.

jetty-9.2.0.M0 - 09 April 2014
 + 419801 Upgrade to asm5 for jdk8
 + 423392 Fix buffer overflow in AsyncGzipFilter
 + 425736 jetty-start / Jetty 9 fails to startup with --exec option if Java
   path contain
 + 426920 jetty-start / BaseHome.listFilesRegex() and .recurseDir() do not
   detect filesystem loops
 + 427188 Re-enable automatic detection of logging-dependencies with
   logging-module
 + 429734 Implemented the HA ProxyProtocol
 + 430341 use apache jsp/jstl for maven plugins
 + 430747 jetty-start / Allow --lib and module [lib] to recursively add jars
 + 430825 jetty-start / use of jetty-jmx.xml prevents configuration of
   ThreadPool in jetty.xml
 + 431279 jetty-start / Unable to start jetty if no properties are defined.
 + 431892 DefaultFileLocatorHelper.getBundleInstallLocation fails for equinox
   3.10
 + 432122 ignore frequently failing test
 + 432145 Pending request is not failed when HttpClient is stopped.
 + 432270 Slow requests with response content delimited by EOF fail.

jetty-9.1.5.v20140505 - 05 May 2014
 + 431459 Jetty WebSocket compression extensions fails to handle big messages
   properly
 + 431519 Fixed NetworkTrafficListener
 + 432145 Pending request is not failed when HttpClient is stopped.
 + 432270 Slow requests with response content delimited by EOF fail.
 + 432473 web.xml declaration order of filters not preserved on calls to init()
 + 432483 make osgi.serviceloader support for
   javax.servlet.ServletContainerInitializer optional (cherry picked from
   commit 31043d25708edbea9ef31948093f4eaf2247919b)
 + 432528 IllegalStateException when using DeferredContentProvider.
 + 432777 Async Write Loses Data with HTTPS Server.
 + 432901 ensure a single onError callback only in pending and unready states
 + 432993 Improve handling of ProxyTo and Prefix parameters in
   ProxyServlet.Transparent.
 + 433365 No such servlet:
   __org.eclipse.jetty.servlet.JspPropertyGroupServlet__ (cherry picked from
   commit e2ed934978b958d6fccb28a8a5d04768f7c0432d)
 + 433370 PATCH method does not work with ProxyServlet.
 + 433483 sync log initialize
 + 433692 improved buffer resizing
 + 433916 HttpChannelOverHttp handles HTTP 1.0 connection reuse incorrectly.
 + 434027 ReadListener.onError() not invoked in case of read failures.

jetty-9.1.4.v20140401 - 01 April 2014
 + 414206 Rewrite rules re-encode requestURI
 + 414885 Don't expose JDT classes by default
 + 417022 Access current HttpConnection from Request not ThreadLocal
 + 423619 set Request timestamp on startRequest
 + 423982 removed duplicate UrlResource toString
 + 424107 Jetty should not finish chunked encoding on exception.
 + 425991 added qml mime type
 + 426897 improved ContainerLifeCycle javadoc
 + 427185 Add org.objectweb.asm. as serverClass
 + 427204 jetty-start / startup incorrectly requires directory in jetty.base
 + 427368 start.sh fails quietly on command line error
 + 428594 File upload with onMessage and InputStream fails
 + 428595 JSR-356 / ClientContainer does not support SSL
 + 428597 javax-websocket-client-impl and javax-websocket-server-impl jars
   Manifests do not export packages for OSGI
 + 428817 jetty-start / Allow for property to configure deploy manager
   `webapps` directory
 + 429180 Make requestlog filename parameterized
 + 429357 JDBCSessionManager.Session.removeAttribute don't set dirty flag if
   attribute already removed
 + 429409 osgi] jetty.websocket.servlet must import jetty.websocket.server
 + 429487 Runner code cleanups
 + 429616 Use UTF-8 encoding for XML
 + 429779 masked zero length websocket frame gives NullPointerException during
   streaming read
 + 430088 OnMessage*Callable decoding of streaming binary or text is not thread
   safe
 + 430242 added SharedBlockingCallback to support threadsafe blocking
 + 430273 Cancel async timeout breaks volatile link to avoid race with slow
   expire
 + 430341 add apache jsp and jstl optional modules
 + 430490 Added JETTY_SHELL 426738 Fixed JETTY_HOME comments
 + 430649 test form encoding
 + 430654 closing client connections can hang worker threads.
 + 430808 OutputStreamContentProvider violates OutputStream contract.
 + 430822 jetty-start / make soLingerTime configurable via property
 + 430823 jetty-start / make NeedClientAuth (ssl) configurable via property
 + 430824 jetty-start / use of jetty-logging.xml prevents configuration of
   ThreadPool in jetty.xml
 + 431103 Complete listener not called if request times out before processing
   exchange.
 + 431592 do not resolved forwarded-for address

jetty-9.1.3.v20140225 - 25 February 2014
 + 373952 Ensure MongoSessionManager un/binds session attributes on refresh
   only if necessary
 + 424899 Initialize GzipHandler mimeTypes
 + 426490 HttpServletResponse.setBufferSize(0) results in tight loop (100% cpu
   hog)
 + 427700 Outgoing extensions that create multiple frames should flush them in
   order and atomically.
 + 427738 fixed XSS in async-rest demo
 + 428157 Methods of anonymous inner classes can't be called via xml
 + 428232 Rework batch mode / buffering in websocket.
 + 428238 Test HEAD request with async IO
 + 428266 HttpRequest mangles URI query string.
 + 428383 limit white space between requests
 + 428418 JettyStopMojo prints some messages on System.err
 + 428435 Large streaming message fails in MessageWriter.
 + 428660 Delay closing async HttpOutput until after UNREADY->READY
 + 428710 JDBCSession(Id)Manager use read committed isolation level
 + 428859 Do not auto initialise jsr356 websocket if no annotations or
   EndPoints discovered

jetty-9.1.2.v20140210 - 10 February 2014
 + 408167 Complex object as session attribute not necessarily persisted.
 + 423421 remove org.slf4j and org.ow2.asm from jetty-all artifact
 + 424171 Old javax.activation jar interferes with email sending
 + 424562 JDBCSessionManager.setNodeIdInSessionId(true) does not work
 + 425275 
   org.eclipse.jetty.osgi.annotations.AnnotationConfiguration.BundleParserTask.getStatistic()
   returns null when debug is enabled.
 + 425638 Fixed monitor module/xml typos
 + 425696 start.jar --add-to-start={module} results in error
 + 425703 Review [Queued]HttpInput.
 + 425837 Upgrade to jstl 1.2.2
 + 425930 JDBC Session Manager constantly reloading session if save intervall
   expired once
 + 425998 JDBCSessionIdManager fails to create maxinterval column
 + 426250 jetty-all should be deployed on release
 + 426358 NPE generating temp dir name if no resourceBase or war
 + 426481 fix < java 1.7.0_10 npn files
 + 426739 Response with Connection: keep-alive truncated.
 + 426750 isReady() returns true at EOF
 + 426870 HTTP 1.0 Request with Connection: keep-alive and response content
   hangs.
 + 427068 ServletContext.getClassLoader should only check privileges if a
   SecurityManager exists
 + 427128 Cookies are not sent to the server.
 + 427245 StackOverflowError when session cannot be de-idled from disk
 + 427254 Cookies are not sent to the client.
 + 427512 ReadPendingException in case of HTTP Proxy tunnelling.
 + 427570 externalize common http config to start.ini
 + 427572 Default number of acceptors too big.
 + 427587 MessageInputStream must copy the payload.
 + 427588 WebSocket Parser leaks ByteBuffers.
 + 427690 Remove Mux Extension and related support.
 + 427699 WebSocket upgrade response sends Sec-WebSocket-Protocol twice.

jetty-9.1.1.v20140108 - 08 January 2014
 + 408912 JDBCSessionIdManager should allow configuration of schema
 + 410750 NPE Protection in Mongo save session
 + 417202 Start / command line arguments with ${variable} should be expanded
 + 418622 WebSocket / When rejecting old WebSocket protocols, log client
   details
 + 418769 Allow resourceBases in run-forked Mojo
 + 418888 Added strict mode to HttpGenerator
 + 419309 encode alias URIs from File.toURI
 + 419911 Empty chunk causes ArrayIndexOutOfBoundsException in
   InputStreamResponseListener.
 + 421189 WebSocket / AbstractExtension's WebSocketPolicy is not
   Session-specific
 + 421314 Websocket / Connect attempt with Chrome 32+ fails with "Some
   extension already uses the compress bit"
 + 421697 IteratingCallback improvements
 + 421775 CookiePatternRule only sets cookie if not set already
 + 421794 Iterator from InputStreamProvider is not implemented properly.
 + 421795 ContentProvider should have a method to release resources.
 + 422192 ClientContainer.getOpenSessions() always returns null
 + 422264 OutputStreamContentProvider does not work with Basic Authentication.
 + 422308 Change all session/sessionid managers to use shared Scheduler
 + 422386 Comma-separated <param-value>s not trimmed in GzipFilter
 + 422388 Test for GzipFilter apply to resources with charset appended to the
   MIME type
 + 422398 moved jmx remote config to jmx-remote.mod
 + 422427 improved TestConnection
 + 422703 Support reentrant HttpChannel and HttpConnection
 + 422723 Dispatch failed callbacks to avoid blocking selector
 + 422734 messages per second in ConnectorStatistics
 + 422807 fragment large written byte arrays to protect from JVM OOM bug
 + 423005 reuse gzipfilter buffers
 + 423048 Receiving a PING while sending a message kills the connection
 + 423060 Allow ${jetty.base}/work
 + 423118 ServletUpgradeRequest.getUserPrincipal() does not work
 + 423185 Update permessage-deflate for finalized spec
 + 423255 MBeans of SessionIdManager can leak memory on redeploy
 + 423361 Ensure ServletContainerInitializers called before injecting Listeners
 + 423373 Correct namespace use for JEE7 Schemas
 + 423392 GzipFilter without wrapping or blocking
 + 423395 Ensure @WebListeners are injected
 + 423397 Jetty server does not run on Linux server startup because of  a bug
   in jetty.sh script.
 + 423476 WebSocket / JSR / @OnMessage(maxMessageSize=20000000) not properly
   supported
 + 423556 HttpSessionIdListener should be resource injectable
 + 423646 WebSocket / JSR / WebSocketContainer (Client) should have its
   LifeCycle stop on standalone use
 + 423692 use UrlEncoded.ENCODING for merging forwarded query strings
 + 423695 <HT> Horizontal-tab used as HTTP Header Field separator unsupported
 + 423724 WebSocket / Rename MessageAppender.appendMessage to .appendFrame
 + 423739 Start checks module files.
 + 423804 WebSocket / JSR improper use of
   ServerEndpointConfig.Configurator.getNegotiatedSubprotocol()
 + 423875 Update jetty-distro build to use jetty-toolchain jetty-schemas 3.1.M0
 + 423915 WebSocket / Active connection from IOS that goes into airplane mode
   not disconnected on server side
 + 423926 Remove code duplication in class IdleTimeout.
 + 423930 SPDY streams are leaked.
 + 423948 Cleanup and consolidate testing utilities in WebSocket
 + 424014 PathContentProvider does not close its internal SeekableByteChannel.
 + 424043 IteratingCallback Idle race.
 + 424051 Using --list-config can result in NPE
 + 424168 Module [ext] should load libraries recursively from lib/ext/
 + 424180 extensible bad message content
 + 424183 Start does not find LIB (Classpath) when on non-English locale
 + 424284 Identify conflicts in logging when error "Multiple servlets map to
   {pathspec}" occurs
 + 424303 @ServletSecurity not applied on non load-on-startup servlets
 + 424307 obfuscate unicode
 + 424380 Augment class / Jar scanning timing log events
 + 424390 Allow enabling modules via regex
 + 424398 Servlet load-on-startup ordering is not obeyed
 + 424497 Allow concurrent async sends
 + 424498 made bytebufferendpoint threadsafe
 + 424588 org.eclipse.jetty.ant.AntWebInfConfiguration does not add
   WEB-INF/classes for annotation scanning
 + 424598 Module [npn] downloads wrong npn jar
 + 424651 org.eclipse.jetty.spdy.Flusher use of non-growable ArrayQueue yield
   java.lang.IllegalStateException: Full.
 + 424682 Session cannot be deserialized with form authentication
 + 424706 The setMaxIdleTimeout of javax.websocket.Session does not take any
   affect
 + 424734 WebSocket / Expose Locale information from ServletUpgradeRequest
 + 424735 WebSocket / Make ServletUpgradeRequest expose its HttpServletRequest
 + 424743 Verify abort behavior in case the total timeout expires before the
   connect timeout.
 + 424762 ShutdownHandler hardcodes "127.0.0.1" and cannot be used with IPv6
 + 424847 Deadlock in deflate-frame (webkit binary)
 + 424863 IllegalStateException "Unable to find decoder for type
   <javax.websocket.PongMessage>"
 + 425038 WebSocketClient leaks file handles when exceptions are thrown from
   open()
 + 425043 Track whether pools are used correctly.
 + 425049 add json mime mapping to mime.properties.

jetty-9.1.0.v20131115 - 15 November 2013
 + 397167 Remote Access documentation is wrong
 + 416477 QueuedThreadPool does not reuse interrupted threads
 + 420776 complete error pages after startAsync
 + 421362 When using the jetty.osgi.boot ContextHandler service feature the
   wrong ContextHandler can be undeployed

jetty-9.1.0.RC2 - 07 November 2013
 + 410656 WebSocketSession.suspend() hardcoded to return null
 + 417223 removed deprecated ThreadPool.dispatch
 + 418741 Threadlocal cookie buffer in response
 + 420359 fixed thread warnings
 + 420572 IOTest explicitly uses 127.0.0.1
 + 420692 set soTimeout to try to avoid hang
 + 420844 Connection:close on exceptional errors
 + 420930 Use Charset to specify character encoding
 + 421197 synchronize gzip output finish
 + 421198 onComplete never call onComplete in BufferingResponseListener in 9.1.

jetty-9.0.7.v20131107 - 07 November 2013
 + 407716 fixed logs
 + 416597 Allow classes and jars on the webappcontext extraclasspath to be
   scanned for annotations by jetty-maven-plugin
 + 418636 Name anonymous filter and holders with classname-hashcode
 + 418732 Add whiteListByPath mode to IPAccessHandler
 + 418767 run-forked goal ingores test scope dependencies with
   useTestScope=true
 + 418792 Session getProtocolVersion always returns null
 + 418892 SSL session caching so unreliable it effectively does not work.
 + 419309 Added symlink checker to test webapp
 + 419333 treat // as an alias in path
 + 419344 NPNServerConnection does not close the EndPoint if it reads -1.
 + 419350 Do not borrow space from passed arrays
 + 419655 AnnotationParser throws NullPointerException when scanning files from
   jar:file urls
 + 419687 HttpClient's query parameters must be case sensitive.
 + 419799 Async timeout dispatches to error page
 + 419814 Annotation properties maxMessageSize and inputBufferSize don't work
 + 419846 JDBCSessionManager doesn't determine dirty state correctly
 + 419901 Client always adds extra user-agent header.
 + 419937 Request isSecure cleared on recycle
 + 419950 Provide constructor for StringContentProvider that takes Charset.
 + 419964 InputStreamContentProvider does not close provided InputStream.
 + 420033 AsyncContext.onTimeout exceptions passed to onError
 + 420039 BufferingResponseListener continues processing after aborting
   request.
 + 420048 DefaultServlet alias checks configured resourceBase
 + 420142 reimplemented graceful shutdown
 + 420362 Response/request listeners called too many times.
 + 420374 Call super.close() in a finally block
 + 420530 AbstractLoginModule never fails a login
 + 420572 IOTest explicitly uses 127.0.0.1
 + 420776 complete error pages after startAsync
 + 420844 Connection:close on exceptional errors
 + 420930 Use Charset to specify character encoding
 + 421197 synchronize gzip output finish

jetty-8.1.14.v20131031 - 31 October 2013
 + 417772 fixed low resources idle timeout
 + 418636 Name anonymous filter and holders with classname-hashcode
 + 419432 Allow to override the SslContextFactory on a per-destination basis.
 + 420048 DefaultServlet alias checks configured resourceBase
 + 420530 AbstractLoginModule never fails a login

jetty-7.6.14.v20131031 - 31 October 2013
 + 417772 fixed low resources idle timeout
 + 418636 Name anonymous filter and holders with classname-hashcode
 + 419432 Allow to override the SslContextFactory on a per-destination basis.
 + 420048 DefaultServlet alias checks configured resourceBase
 + 420530 AbstractLoginModule never fails a login

jetty-9.1.0.RC1 - 31 October 2013
 + 294531 Unpacking webapp twice to the same directory name causes problems
   with updated jars in WEB-INF/lib
 + 397049 Cannot Provide Custom Credential to JDBCLoginService
 + 403591 improve the Blocking Q implementation.
 + 407716 fixed logs
 + 410840 Change SSLSession.getPeerCertificateChain() to
   SSLSession.getPeerCertificates().
 + 415118 WebAppClassLoader.getResource(name) should strip .class from name
 + 415609 spdy replace SessionInvoker with IteratingCallback. Introduce Flusher
   class to separate queuing/flushing logic from StandardSession
 + 416300 Order ServletContainerInitializer callbacks
 + 416597 Allow classes and jars on the webappcontext extraclasspath to be
   scanned for annotations by jetty-maven-plugin
 + 417356 Add SOCKS support to jetty client.
 + 417932 resources.mod should make ${jetty.base}/resources/ directory
 + 417933 logging.mod ini template should include commented log.class settings
 + 418212 org.eclipse.jetty.spdy.server.http.SSLExternalServerTest hangs.
 + 418441 Use of OPTIONS= in Jetty 9.1 should display WARNING message
 + 418596 Faults in JARs during class scanning should report the jar that
   caused the problem
 + 418603 cannot specify a custom ServerEndpointConfig.Configurator
 + 418625 WebSocket / Jsr RemoteEndpoint.sendObject(java.nio.HeapByteBuffer)
   doesn't find encoder
 + 418632 WebSocket / Jsr annotated @OnMessage with InputStream fails to be
   called
 + 418636 Name anonymous filter and holders with classname-hashcode
 + 418732 Add whiteListByPath mode to IPAccessHandler
 + 418767 run-forked goal ingores test scope dependencies with
   useTestScope=true
 + 418792 Session getProtocolVersion always returns null
 + 418892 SSL session caching so unreliable it effectively does not work.
 + 418922 Missing parameterization of etc/jetty-xinetd.xml
 + 418923 Missing parameterization of etc/jetty-proxy.xml
 + 419146 Parameterize etc/jetty-requestlog.xml values
 + 419309 Added symlink checker to test webapp
 + 419330 Allow access to setters on jetty-jspc-maven-plugin
 + 419333 treat // as an alias in path
 + 419344 NPNServerConnection does not close the EndPoint if it reads -1.
 + 419350 Do not borrow space from passed arrays
 + 419655 AnnotationParser throws NullPointerException when scanning files from
   jar:file urls
 + 419687 HttpClient's query parameters must be case sensitive.
 + 419799 Async timeout dispatches to error page
 + 419814 Annotation properties maxMessageSize and inputBufferSize don't work
 + 419846 JDBCSessionManager doesn't determine dirty state correctly
 + 419899 Do not wrap SSL Exception as EoFException
 + 419901 Client always adds extra user-agent header.
 + 419904 Data corruption on proxy PUT requests.
 + 419914 QueuedThreadPool uses nanoTime
 + 419937 Request isSecure cleared on recycle
 + 419950 Provide constructor for StringContentProvider that takes Charset.
 + 419964 InputStreamContentProvider does not close provided InputStream.
 + 420012 Improve ProxyServlet.Transparent configuration in case prefix="/".
 + 420033 AsyncContext.onTimeout exceptions passed to onError
 + 420034 Removed threads/timers from Date caching
 + 420039 BufferingResponseListener continues processing after aborting
   request.
 + 420048 DefaultServlet alias checks configured resourceBase
 + 420103 Split out jmx-remote module from existing jmx module
 + 420142 reimplemented graceful shutdown
 + 420362 Response/request listeners called too many times.
 + 420364 Bad synchronization in HttpConversation.
 + 420374 Call super.close() in a finally block
 + 420530 AbstractLoginModule never fails a login
 + 420687 XML errors in jetty-plus/src/test/resources/web-fragment-*.xml
 + 420776 complete error pages after startAsync

jetty-9.1.0.RC0 - 30 September 2013
 + 412469 make module for jetty-jaspi
 + 416453 Add comments to embedded SplitFileServer example
 + 416577 enhanced shutdown handler to send shutdown at startup
 + 416674 run all jetty-ant tests on random ports
 + 416940 avoid download of spring-beans.dtd
 + 417152 WebSocket / Do all setup in websocket specific
   ServletContainerInitializer
 + 417239 re-implemented Request.getContentRead()
 + 417284 Precompiled regex in HttpField
 + 417289 SPDY replace use of direct buffers with indirect buffers or make it
   configurable
 + 417340 Upgrade JDT compiler to one that supports source/target of Java 1.7
 + 417382 Upgrade to asm 4.1 and refactor annotation parsing
 + 417475 Do not null context Trie during dynamic deploy
 + 417490 WebSocket / @PathParam annotated parameters are null when the servlet
   mapping uses a wildcard
 + 417561 Refactor annotation related code: change log messages
 + 417574 Setting options with _JAVA_OPTIONS breaks run-forked with
   <waitForChild>true</waitForChild>
 + 417831 Remove jetty-logging.properties from distro/resources
 + 417938 Startup / Sort properties presented in --list-config alphabetically
 + 418014 Handle NTFS canonical exceptions during alias check
 + 418068 WebSocketClient has lazy or injected Executor
 + 418212 org.eclipse.jetty.spdy.server.http.SSLExternalServerTest hangs
 + 418227 Null cookie value test

jetty-9.0.6.v20130930 - 30 September 2013
 + 411069 better set compiler defaults to 1.7, including webdefault.xml for jsp
 + 411934 War overlay configuration assumes src/main/webapp exists
 + 413484 setAttribute in nosql session management better handles _dirty status
 + 413684 deprecated unsafe alias checkers
 + 413737 hide stacktrace in ReferrerPushStrategyTest
 + 414431 Avoid debug NPE race
 + 414898 Only upgrade v0 to v1 cookies on dquote , ; backslash space and tab
   in the value
 + 415192 <jsp-file> maps to JspPropertyGroupServlet instead of JspServlet
 + 415194 Deployer gives management of context to context collection
 + 415302 
 + 415330 Avoid multiple callbacks at EOF
 + 415401 Add initalizeDefaults call to SpringConfigurationProcessor
 + 415548 migrate ProxyHTTPToSPDYTest to use HttpClient to avoid intermittent
   NPE part 2
 + 415605 fix status code logging for async requests
 + 415999 Fix some of FindBugs warnings
 + 416015 Handle null Accept-Language and other headers
 + 416096 DefaultServlet leaves open file descriptors with file sizes greater
   than response buffer
 + 416102 Clean up of async sendContent process
 + 416103 Added AllowSymLinkAliasChecker.java
 + 416251 ProxyHTTPToSPDYConnection now sends a 502 to the client if it
   receives a rst frame from the upstream spdy server
 + 416266 HttpServletResponse.encodeURL() encodes on first request when only
   SessionTrackingMode.COOKIE is used
 + 416314 jetty async client wrong behaviour for HEAD Method + Redirect.
 + 416321 handle failure during blocked committing write
 + 416453 Add comments to embedded SplitFileServer example
 + 416477 Improved consumeAll error handling
 + 416568 Simplified servlet exception logging
 + 416577 enhanced shutdown handler to send shutdown at startup
 + 416585 WebInfConfiguration examines webapp classloader first instead of its
   parent when looking for container jars
 + 416597 Allow classes and jars on the webappcontext extraclasspath to be
   scanned for annotations
 + 416663 Content-length set by resourcehandler
 + 416674 run all jetty-ant tests on random ports
 + 416679 Change warning to debug if no transaction manager present
 + 416787 StringIndexOutOfBounds with a pathMap of ""
 + 416940 avoid download of spring-beans.dtd
 + 416990 JMX names statically unique
 + 417110 Demo / html body end tag missing in authfail.html
 + 417225 added Container.addEventListener method
 + 417260 Protected targets matched as true URI path segments
 + 417289 SPDY replace use of direct buffers with indirect buffers or make it
   configurable
 + 417475 Do not null context Trie during dynamic deploy
 + 417574 Setting options with _JAVA_OPTIONS breaks run-forked with
   <waitForChild>true</waitForChild>
 + 417831 Remove jetty-logging.properties from distro/resources
 + 418014 Handle NTFS canonical exceptions during alias check
 + 418212 org.eclipse.jetty.spdy.server.http.SSLExternalServerTest hangs
 + 418227 Null cookie value test

jetty-9.1.0.M0 - 16 September 2013
 + 393473 Add support for JSR-356 (javax.websocket) draft
 + 395444 Websockets not working with Chrome (deflate problem)
 + 396562 Add an implementation of RequestLog that supports Slf4j
 + 398467 Servlet 3.1 Non Blocking IO
 + 402984 WebSocket Upgrade must honor case insensitive header fields in
   upgrade request
 + 403280 Update to javax.el 2.2.4
 + 403380 Introduce WebSocketTimeoutException to differentiate between EOF on
   write and Timeout
 + 403510 HttpSession maxInactiveInterval is not serialized in HashSession
 + 403591 do not use the ConcurrentArrayBlockingQueue for thread pool, selector
   and async request log
 + 403817 Use of WebSocket Session.close() results in invalid status code
 + 405188 HTTP 1.0 with GET returns internal IP address.
 + 405422 Implement servlet3.1 spec sections 4.4.3 and 8.1.4 for new
   HttpSessionIdListener class
 + 405432 Check implementation of section 13.4.1 @ServletSecurity for
   @HttpConstraint and HttpMethodConstraint clarifications
 + 405435 Implement servlet3.1 section 13.6.3 for 303 redirects for Form auth
 + 405437 Implement section 13.8.4 Uncovered HTTP methods
 + 405525 Throw IllegalArgumentException if filter or servlet name is null or
   empty string in ServletContext.addXXX() methods
 + 405526 Deployment must fail if more than 1 servlet maps to same url pattern
 + 405531 Implement Part.getSubmittedFileName()
 + 405533 Implement special role ** for security constraints
 + 405535 Implement Request.isUserInRole(role) check security-role-refs
   defaulting to security-role if no matching ref
 + 405944 Check annotation and resource injection is supported for
   AsyncListener
 + 406759 supressed stacktrace in ReferrerPushStrategyTest
 + 407708 HttpUpgradeHandler must support injection
 + 408782 Transparent Proxy - rewrite URL is ignoring query strings.
 + 408904 Enhance CommandlineBuilder to not escape strings inside single quotes
 + 409403 fix IllegalStateException when SPDY is used and the response is
   written through BufferUtil.writeTo byte by byte
 + 409796 fix and cleanup ReferrerPushStrategy. There's more work to do here,
   so it remains @Ignore for now
 + 409953 return buffer.slice() instead of buffer.asReadOnlyBuffer() in
   ResourceCache to avoid using inefficent path in BufferUtil.writeTo
 + 410083 Jetty clients submits incomplete URL to proxy.
 + 410098 inject accept-encoding header for all http requests through SPDY as
   SPDY clients MUST support spdy. Also remove two new tests that have been to
   implementation agnostic and not needed anymore due to recent code changes
 + 410246 HttpClient with proxy does not tunnel HTTPS requests.
 + 410341 suppress stacktraces that happen during test setup shutdown after
   successful test run
 + 410800 Make RewritePatternRule queryString aware
 + 411069 better set compiler defaults to 1.7, including webdefault.xml for jsp
 + 411934 War overlay configuration assumes src/main/webapp exists
 + 412205 SSL handshake failure leads to unresponsive UpgradeConnection
 + 412418 HttpTransportOverSPDY fix race condition while sending push streams
   that could cause push data not to be sent. Fixes intermittent test issues in
   ReferrerPushStrategyTest
 + 412729 SPDYClient needs a Promise-based connect() method.
 + 412829 Allow any mappings from web-default.xml to be overridden by web.xml
 + 412830 Error Page match ServletException then root cause
 + 412840 remove Future in SPDYClient.connect() and return Session instead in
   blocking version
 + 412934 Ignore any re-definition of an init-param within a descriptor
 + 412935 setLocale is not an explicit set of character encoding
 + 412940 minor threadsafe fixes
 + 413018 ServletContext.addListener() should throw IllegalArgumentException if
   arg is not correct type of listener
 + 413020 Second call to HttpSession.invalidate() should throw exception 413019
   HttpSession.getCreateTime() should throw exception after session is
   invalidated
 + 413291 Avoid SPDY double dispatch
 + 413387 onResponseHeaders is not called multiple times when multiple
   redirects occur.
 + 413484 setAttribute in nosql session management better handles _dirty status
 + 413531 Introduce pluggable transports for HttpClient.
 + 413684 deprecated unsafe alias checkers
 + 413737 hide stacktrace in ReferrerPushStrategyTest
 + 413901 isAsyncStarted remains true while original request is dispatched
 + 414167 WebSocket handshake upgrade from FireFox fails due to keep-alive
 + 414431 Avoid debug NPE race
 + 414635 Modular start.d and jetty.base property
 + 414640 HTTP header value encoding
 + 414725 Annotation Scanning should exclude webapp basedir from path
   validation checks
 + 414731 Request.getCookies() should return null if there are no cookies
 + 414740 Removed the parent peeking Loader
 + 414891 Errors thrown by ReadListener and WriteListener not handled
   correctly.
 + 414898 Only upgrade v0 to v1 cookies on dquote , ; backslash space and tab
   in the value
 + 414913 WebSocket / Performance - reduce ByteBuffer allocation/copying during
   generation/writing
 + 414923 CompactPathRule needs to also compact the uri
 + 415047 Create URIs lazily in HttpClient.
 + 415062 SelectorManager wakeup optimisation.
 + 415131 Avoid autoboxing on debug
 + 415192 <jsp-file> maps to JspPropertyGroupServlet instead of JspServlet
 + 415194 Deployer gives management of context to context collection
 + 415302 
 + 415314 Jetty should not commit response on output if <
   Response.setBufferSize() bytes are written
 + 415330 Avoid multiple callbacks at EOF
 + 415401 WebAppProvider: override XmlConfiguration.initializeDefaults
 + 415548 migrate ProxyHTTPToSPDYTest to use HttpClient to avoid intermittent
   NPE part 2
 + 415605 fix status code logging for async requests
 + 415641 Remove remaining calls to deprecated HttpTranspoert.send
 + 415656 SPDY - add IdleTimeout per Stream functionality
 + 415744 Reduce Future usage in websocket
 + 415745 Include followed by forward using a PrintWriter incurs unnecessary
   delay
 + 415780 fix StreamAlreadyCommittedException in spdy build
 + 415825 fix stop support in modular start setup
 + 415826 modules initialised with --add-to-start and --add-to-startd
 + 415827 jetty-start / update --help text for new command line options
 + 415830 jetty-start / add more TestUseCases for home + base + modules
   configurations
 + 415831 rename ini keyword from MODULES= to --module=
 + 415832 jetty-start / fix ClassNotFound exception when starting from empty
   base directory
 + 415839 jetty-start / warning about need for --exec given when not needed by
   default configuration
 + 415899 jetty-start / add --lib=<cp> capability from Jetty 7/8
 + 415913 support bootlib and download in modules
 + 415999 Fix some of FindBugs warnings
 + 416015 Handle null Accept-Language and other headers
 + 416026 improve error handlig in SPDY parsers
 + 416096 DefaultServlet leaves open file descriptors with file sizes greater
   than response buffer
 + 416102 Clean up of async sendContent process
 + 416103 Added AllowSymLinkAliasChecker.java
 + 416143 mod file format uses [type]
 + 416242 respect persistence headers in ProxyHTTPSPDYConnection
 + 416251 ProxyHTTPToSPDYConnection now sends a 502 to the client if it
   receives a rst frame from the upstream spdy server
 + 416266 HttpServletResponse.encodeURL() encodes on first request when only
   SessionTrackingMode.COOKIE is used
 + 416314 jetty async client wrong behaviour for HEAD Method + Redirect.
 + 416321 handle failure during blocked committing write
 + 416477 Improved consumeAll error handling
 + 416568 Simplified servlet exception logging
 + 416585 WebInfConfiguration examines webapp classloader first instead of its
   parent when looking for container jars
 + 416597 Allow classes and jars on the webappcontext extraclasspath to be
   scanned for annotations
 + 416663 Content-length set by resourcehandler
 + 416674 run all jetty-ant tests on random ports
 + 416679 Change warning to debug if no transaction manager present
 + 416680 remove uncovered constraint warning
 + 416681 Remove unnecessary security constraints in test-jetty-webapp
 + 416763 WebSocket / Jsr Session.getPathParameters() is empty
 + 416764 WebSocket / Jsr Session.getRequestURI() is missing scheme + host +
   port + query parameters
 + 416787 StringIndexOutOfBounds with a pathMap of ""
 + 416812 Don't start WebSocketClient for every context
 + 416990 JMX names statically unique
 + 417022 Request attribute access to Server,HttpChannel & HttpConnection
 + 417023 Add Default404Servlet if no default servlet set
 + 417108 demo-base uses HTTPS
 + 417109 Demo / Jaas test fails to find etc/login.conf
 + 417110 Demo / html body end tag missing in authfail.html
 + 417111 Demo / login with admin/admin fails
 + 417133 WebSocket / deflate-frame should accumulate decompress byte buffers
   properly
 + 417134 WebSocket / Jsr
   ServerEndpointConfig.Configurator.getNegotiatedExtensions() is never used
 + 417225 added Container.addEventListener method
 + 417260 Protected targets matched as true URI path segments

jetty-8.1.13.v20130916 - 16 September 2013
 + 412629 PropertyFileLoginModule doesn't cache user configuration file even
   for refreshInterval=0
 + 413484 setAttribute in nosql session management better handles _dirty status
 + 413684 deprecated unsafe alias checkers
 + 414235 RequestLogHandler configured on a context fails to handle forwarded
   requests
 + 414393 StringIndexOutofBoundsException with > 8k multipart content without
   CR or LF
 + 414431 Avoid debug NPE race
 + 414507 Ensure AnnotationParser ignores parent dir hierarchy when checking
   for hidden dirnames
 + 414652 WebSocket's sendMessage() may hang on congested connections.
 + 415192 <jsp-file> maps to JspPropertyGroupServlet instead of JspServlet
 + 415401 Add XmlConfiguration.initializeDefaults that allows to set default
   values for any XmlConfiguration that may be overridden in the config file
 + 416266 HttpServletResponse.encodeURL() encodes on first request when only
   SessionTrackingMode.COOKIE is used
 + 416585 WebInfConfiguration examines webapp classloader first instead of its
   parent when looking for container jars
 + 416787 StringIndexOutOfBounds with a pathMap of ""
 + 416990 JMX names statically unique

jetty-7.6.13.v20130916 - 16 September 2013
 + 412629 PropertyFileLoginModule doesn't cache user configuration file even
   for refreshInterval=0
 + 413484 setAttribute in nosql session management better handles _dirty status
 + 413684 deprecated unsafe alias checkers
 + 414235 RequestLogHandler configured on a context fails to handle forwarded
   requests
 + 414393 StringIndexOutofBoundsException with > 8k multipart content without
   CR or LF
 + 414431 Avoid debug NPE race
 + 414507 Ensure AnnotationParser ignores parent dir hierarchy when checking
   for hidden dirnames
 + 414652 WebSocket's sendMessage() may hang on congested connections.
 + 415192 <jsp-file> maps to JspPropertyGroupServlet instead of JspServlet
 + 415401 Add XmlConfiguration.initializeDefaults that allows to set default
   values for any XmlConfiguration that may be overridden in the config file
 + 416585 WebInfConfiguration examines webapp classloader first instead of its
   parent when looking for container jars
 + 416990 JMX names statically unique

jetty-9.0.5.v20130815 - 15 August 2013
 + 414898 Only upgrade v0 to v1 cookies on dquote , ; backslash space and tab
   in the value
 + 404468 Ported jetty-http-spi to Jetty-9
 + 405424 add X-Powered-By and Server header to SPDY
 + 405535 implement Request.isUserInRole(role) check security-role-refs
   defaulting to security-role if no matching ref
 + 408235 SPDYtoHTTP proxy fix: remove hop headers from upstream server
 + 409028 Jetty HttpClient does not work with proxy CONNECT method.
 + 409282 fix intermittently failing MaxConcurrentStreamTest
 + 409845 add test that makes sure that DataFrameGenerator correctly prepends
   the header information
 + 410498 ignore type of exception in
   GoAwayTest.testDataNotProcessedAfterGoAway
 + 410668 HTTP client should support the PATCH method.
 + 410800 Make RewritePatternRule queryString aware
 + 410805 StandardSession: remove all frameBytes for a given stream from queue
   if the stream is reset
 + 411216 RequestLogHandler handles async completion
 + 411458 MultiPartFilter getParameterMap doesn't preserve multivalued
   parameters 411459  MultiPartFilter.Wrapper getParameter should use charset
   encoding of part
 + 411538 Use Replacement character for bad parameter % encodings
 + 411545 SslConnection.DecryptedEndpoint.fill() sometimes misses a few network
   bytes
 + 411755 MultiPartInputStreamParser fails on base64 encoded content
 + 411844 ArrayIndexOutOfBoundsException on wild URL.
 + 411909 GzipFilter flushbuffer() results in erroneous finish() call
 + 412234 fix bug where NetworkTrafficSelectChannelEndpoint counted bytes wrong
   on incomplete writes
 + 412318 HttpChannel fix multiple calls to _transport.completed() if handle()
   is called multiple times while the channel is COMPLETED
 + 412418 HttpTransportOverSPDY fix race condition while sending push streams
   that could cause push data not to be sent. Fixes intermittent test issues in
   ReferrerPushStrategyTest
 + 412442 Avoid connection timeout after FIN-FIN close
 + 412466 Improved search for unset JETTY_HOME
 + 412608 EOF Chunk not sent on inputstream static content
 + 412629 PropertyFileLoginModule doesn't cache user configuration file even
   for refreshInterval=0
 + 412637 ShutdownMonitorThread already started
 + 412712 HttpClient does not send the terminal chunk after partial writes.
 + 412713 add dumpOnStart configuration to jetty-maven-plugin
 + 412750 HttpClient close expired connections fix
 + 412814 HttpClient calling CompleteListener.onComplete() twice.
 + 412846 jetty Http Client Connection through Proxy is failing with Timeout.
 + 412938 Request.setCharacterEncoding now throws UnsupportedEncodingException
   instead of UnsupportedCharsetException
 + 413034 Multiple webapps redeploy returns NamingException with AppDynamics
   javaagent
 + 413066 accept lower case method: head
 + 413108 HttpClient hardcodes dispatchIO=false when using SSL.
 + 413113 Inconsistent Request.getURI() when adding parameters via
   Request.param().
 + 413154 ContextHandlerCollection defers virtual host handling to
   ContextHandler
 + 413155 HttpTransportOverSPDY remove constructor argument for version and get
   version from stream.getSession instead
 + 413371 Default JSON.Converters for List and Set.
 + 413372 JSON Enum uses name rather than toString()
 + 413393 better logging of bad URLs in Resources
 + 413486 SessionCookieConfig setters should throw IllegalStateException if
   called after context started
 + 413568 Made AJP worker name generic
 + 413684 Trailing slash shows JSP source
 + 413901 isAsyncStarted remains true while original request is dispatched
 + 414085 Add jetty-continuations to plugin dependencies
 + 414101 Do not escape special characters in cookies
 + 414235 RequestLogHandler configured on a context fails to handle forwarded
   requests
 + 414393 StringIndexOutofBoundsException with > 8k multipart content without
   CR or LF
 + 414449 Added HttpParser strict mode for case sensitivity
 + 414507 Ensure AnnotationParser ignores parent dir hierarchy when checking
   for hidden dirnames
 + 414625 final static version fields
 + 414640 HTTP header value encoding
 + 414652 WebSocket's sendMessage() may hang on congested connections.
 + 414727 Ensure asynchronously flushed resources are closed
 + 414763 Added org.eclipse.jetty.util.log.stderr.ESCAPE option
 + 414833 HttpSessionListener.destroy must be invoked in reverse order
 + 414840 Request.login() throws NPE if username is null
 + 414951 QueuedThreadPool fix constructor that missed to pass the idleTimeout
 + 414972 HttpClient may read bytes with pre-tunnelled connection.

jetty-9.0.4.v20130625 - 25 June 2013
 + 396706 CGI support parameters
 + 397051 Make JDBCLoginService data members protected to facilitate
   subclassing
 + 397193 MongoSessionManager refresh updates last access time
 + 398467 Servlet 3.1 Non Blocking IO
 + 400503 WebSocket - squelch legitimate Exceptions during testing to avoid
   false positives
 + 401027 javadoc JMX annotations
 + 404508 enable overlay deployer
 + 405188 HTTP 1.0 with GET returns internal IP address.
 + 405313 Websocket client SSL hostname verification is broken, always defaults
   to raw IP as String
 + 406759 supressed stacktrace in ReferrerPushStrategyTest
 + 406923 Accept CRLF or LF but not CR as line termination
 + 407246 Test harness checked results in callbacks ignored.
 + 407325 Test Failure:
   org.eclipse.jetty.servlets.EventSourceServletTest.testEncoding
 + 407326 Test Failure:
   org.eclipse.jetty.client.HttpClientStreamTest.testInputStreamResponseListenerFailedBeforeResponse[0].
 + 407342 ReloadedSessionMissingClassTest uses class compiled with jdk7
 + 407386 Cookies not copied in ServletWebSocketRequest
 + 407469 Method parameters for @OnWebSocketError should support Throwable
 + 407470 Javadoc for @OnWebSocketFrame incorrectly references WebSocketFrame
   object
 + 407491 Better handle empty Accept-Language
 + 407614 added excludedMimeTypes to gzipFilter
 + 407812 jetty-maven-plugin can not handle whitespaces in equivalent of
   WEB-INF/classes paths
 + 407931 Add toggle for failing on servlet availability
 + 407976 JDBCSessionIdManager potentially leaves server in bad state after
   startup
 + 408077 HashSessionManager leaves file handles open after being stopped
 + 408117 isAsyncStarted is false on redispatch
 + 408118 NullPointerException when parsing request cookies
 + 408167 JDBCSessionManager don't mark session as dirty if same attribute
   value set
 + 408281 Inconsistent start/stop handling in ContainerLifeCycle
 + 408446 Multipart parsing issue with boundry and charset in ContentType
   header
 + 408529 Etags set in 304 response
 + 408600 set correct jetty.url in all pom files
 + 408642 setContentType from addHeader
 + 408662 In pax-web servlet services requests even if init() has not finished
   running
 + 408709 refactor test-webapp's chat application. Now there's only a single
   request for user login and initial chat message.
 + 408720 NPE in AsyncContext.getRequest()
 + 408723 Jetty Maven plugin reload ignores web.xml listeners
 + 408768 JSTL jars not scanned by jetty-ant
 + 408771 Problem with ShutdownMonitor for jetty-ant
 + 408782 Transparent Proxy - rewrite URL is ignoring query strings.
 + 408806 getParameter returns null on Multipart request if called before
   request.getPart()/getParts()
 + 408904 Enhance CommandlineBuilder to not escape strings inside single quotes
 + 408909 GzipFilter setting of headers when reset and/or not compressed
 + 408910 META-INF/jetty-webapp-context.xml file should be able to refer to
   bundle-relative locations
 + 408923 Need to be able to configure the ThreadPool for the default jetty
   server in osgi
 + 408945 XML Args ignored without DTD
 + 409012 added reference to example rewrite rules
 + 409133 Empty <welcome-file> causes StackOverflowError
 + 409228 Set jetty.home property so config files work even if deployed inside
   a bundle
 + 409403 fix IllegalStateException when SPDY is used and the response is
   written through BufferUtil.writeTo byte by byte
 + 409436 NPE on context restart using dynamic servlet registration
 + 409441 jetty.xml threadpool arg injection
 + 409449 Ensure servlets, filters and listeners added via dynamic
   registration, annotations or descriptors are cleaned on context restarts
 + 409545 Change HttpChannel contract
 + 409556 Resource files not closed
 + 409598 spdy: Fix NPE when a broken client tried to create duplicate stream
   IDs
 + 409684 Ids and properties not set for execution of jetty xml config files
   with mvn plugin
 + 409796 fix intermittent test issue in
   ReferrerPushStrategy.testResourceOrder. Happened when the client got closed
   before the server finished sending all data frames. Client waits now until
   all data is received.
 + 409801 Jetty should allow webdefault to be specified using a relative
   location when running in OSGi
 + 409842 Suspended request completed by a request thread does not set read
   interest.
 + 409953 return buffer.slice() instead of buffer.asReadOnlyBuffer() in
   ResourceCache to avoid using inefficent path in BufferUtil.writeTo
 + 409978 Websocket shouldn't create HttpSession if not present
 + 410083 Jetty clients submits incomplete URL to proxy.
 + 410098 inject accept-encoding header for all http requests through SPDY as
   SPDY clients MUST support spdy. Also remove two new tests that have been to
   implementation agnostic and not needed anymore due to recent code changes
 + 410175 WebSocketSession#isSecure() doesn't return true for SSL session on
   the server side
 + 410246 HttpClient with proxy does not tunnel HTTPS requests.
 + 410337 throw EofException instead of EOFException in HttpOutput.write() if
   HttpOutpyt is closed
 + 410341 suppress stacktraces that happen during test setup shutdown after
   successful test run
 + 410370 WebSocketCreator.createWebSocket() should use servlet specific
   parameters
 + 410372 Make SSL client certificate information available to server
   websockets
 + 410386 WebSocket Session.getUpgradeRequest().getRequestURI() returns bad URI
   on server side
 + 410405 Avoid NPE for requestDispatcher(../)
 + 410469 UpgradeRequest is sent twice when using SSL, one fails warning about
   WritePendingException
 + 410522 jetty start broken for command line options
 + 410537 Exceptions during @OnWebSocketConnect not reported to
   @OnWebSocketError
 + 410559 Removed FillInterest race
 + 410630 MongoSessionManager conflicting session update op
 + 410693 ServletContextHandler.setHandler does not relink handlers - check for
   null
 + 410750 NoSQLSessions: implement session context data persistence across
   server restarts
 + 410799 errors while creating push streams in HttpTransportOverSPDY are now
   logged to debug instead of warn
 + 410893 async support defaults to false for spec created servlets and filters
 + 410911 Continuation isExpired handling.
 + 410995 Avoid reverse DNS lookups when creating SSLEngines.
 + 411061 fix cookie handling in spdy. If two different HTTP headers with the
   same name are set, they should be translated to a single multiheader value
   according to:
   http://www.chromium.org/spdy/spdy-protocol/spdy-protocol-draft3#TOC-2.6.10-Name-Value-Header-Block.
   That applies for Set-Cookie headers for example. Before this changed
   duplicate header names have overwritten the previous one
 + 411135 HttpClient may send proxied https requests to the proxy instead of
   the target server.
 + 411340 add comment why executeOnFillable defaults to true
 + 411545 SslConnection.DecryptedEndpoint.fill() sometimes misses a few network
   bytes

jetty-9.0.3.v20130506 - 06 May 2013
 + 404010 fix cast exception in mongodb session manager
 + 404911 WebSocketCloseTest fails spuriously
 + 405281 allow filemappedbuffers to not be used
 + 405327 Modular Start.ini
 + 405530 Wrap AsyncContext to throw ISE after complete
 + 405537 NPE in rendering JSP using SPDY and wrapped ServletRequest
 + 405570 spdy push: resource ordering and sequential push.
 + 405631 Plugin gives error when its started twice
 + 405925 Redeploy with jetty-maven-plugin fails
 + 406015 Query parameters and POST queries. Fixed proxy case where the path is
   rewritten to be absolute.
 + 406202 re-enabled connector statistics
 + 406214 fix constructor for PushSynInfo ignores timeout, remove timeout for
   creating push streams in HttpTransportOverSPDY
 + 406272 Security constraints with multiple http-method-omissions can be
   incorrectly applied
 + 406390 406617 removed tiny race from handling of suspend and complete
 + 406437 Digest Auth supports out of order nc
 + 406449 Session's disconnect not detected
 + 406617 Spin in Request.recycle
 + 406618 Jetty startup in OSGi Equinox fails when using option
   jetty.home.bundle=org.eclipse.jetty.osgi.boot
 + 406753 jetty-runner contains invalid signature files
 + 406768 Improved handling of static content resources
 + 406861 IPv6 redirects fail.
 + 406923 Accept CRLF or LF but not CR as line termination
 + 406962 Improve attribute names in Request
 + 407075 Do not dispatch from complete
 + 407135 Unauthorized response causes retry loop.
 + 407136 @PreDestroy called after Servlet.destroy()
 + 407173 java.lang.IllegalStateException: null when using JDBCSessionManager
 + 407214 Reduce build logging of OSGi modules

jetty-9.0.2.v20130417 - 17 April 2013
 + 364921 FIN WAIT sockets
 + 402885 reuse Deflaters in GzipFilter
 + 403591 do not use the ConcurrentArrayBlockingQueue for thread pool, selector
   and async request log
 + 404511 fixed poor methods in ArrayTernaryTrie
 + 405119 Tidy up comments and code formatting for osgi
 + 405352 Servlet init-param always overridden by WebServlet annotation
 + 405364 spdy imeplement MAX_CONCURRENT_STREAMS
 + 405449 spdy improve handling of duplicate stream Ids
 + 405540 ServletContextListeners call in reverse in doStop
 + 405551 InputStreamResponseListener.await returns null when request fails.
 + 405679 example other server for documentation

jetty-9.0.1.v20130408 - 08 April 2013
 + 384552 add comment to jetty-https.xml describing keymanager password
 + 385488 non existing resources in collection are just warnings
 + 392129 fixed merged of handling of timeouts after startAsync
 + 393971 Improve setParentLoaderPriorty javadoc
 + 393972 Improve WebAppContext classloading javadoc
 + 395620 do not managed inherited life cycle listeners
 + 396562 Add an implementation of RequestLog that supports Slf4j
 + 399967 Destroyables destroyed on undeploy and shutdown hook
 + 400142 ConcurrentModificationException in JDBC SessionManger
 + 400144 When loading a session fails the JDBCSessionManger produces duplicate
   session IDs
 + 400689 Add support for Proxy authentication.
 + 401150 close input stream used from cached resource
 + 401806 spdy push properly pass through request and response headers for
   pushed resources
 + 402397 InputStreamResponseListener early close inputStream cause hold lock.
 + 402485 reseed secure random
 + 402626 Do not required endpoint host checking by default in server and
   configure in client
 + 402666 Improve handling of TLS exceptions due to raw socket close.
 + 402694 setuid as LifeCycle listener
 + 402706 HttpSession.setMaxInactiveInterval(int) does not change JDBCSession
   expiry
 + 402726 WebAppContext references old WebSocket packages in system and server
   classes
 + 402735 jetty.sh to support status which is == check
 + 402757 WebSocket client module can't be used with WebSocket server module in
   the same WAR.
 + 402833 Test harness for global error page and hide exception message from
   reason string
 + 402844 STOP.PORT & STOP.KEY behaviour has changed
 + 402982 Premature initialization of Servlets
 + 402984 WebSocket Upgrade must honor case insensitive header fields in
   upgrade request
 + 403122 Session replication fails with ClassNotFoundException when session
   attribute is Java dynamic proxy
 + 403280 Update to javax.el 2.2.4
 + 403281 jetty.sh waits for started or failure before returning
 + 403360 Named connectors
 + 403370 move frameBytes.fail() call in StandardSession.flush() outside the
   synchronized block to avoid deadlock
 + 403373 WebSocket change timeout log level from warn -> info
 + 403380 Introduce WebSocketTimeoutException to differentiate between EOF on
   write and Timeout
 + 403451 Review synchronization in SslConnection.
 + 403510 HttpSession maxInactiveInterval is not serialized in HashSession
 + 403513 jetty:run goal cannot be executed twice during the maven build
 + 403570 Asynchronous Request Logging
 + 403591 do not use the ConcurrentArrayBlockingQueue for thread pool, selector
   and async request log
 + 403817 Use of WebSocket Session.close() results in invalid status code
 + 404029 port jetty-monitor to jetty-9 and activate it
 + 404036 JDBCSessionIdManager.doStart() method should not call
   cleanExpiredSessions() because Listeners can't be notified
 + 404067 If cannot connect to db fail startup of JDBCSessionIdManager
 + 404128 Add Vary headers rather than set them
 + 404176 Jetty's AnnotationConfiguration class does not scan non-jar resources
   on the container classpath
 + 404204 Exception from inputstream cause hang or timeout.
 + 404283 org.eclipse.jetty.util.Scanner.scanFile() dies with an NPE if
   listFiles() returns null
 + 404323 Improved parameterization of https and SPDY
 + 404325 data constraint redirection does send default port
 + 404326 set status when Request.setHandled(true) is called
 + 404511 Replaced all StringMap usage with Tries
 + 404517 Close connection if request received after half close
 + 404610 Reintroduce ability to disallow TLS renegotiation.
 + 404757 SPDY can only be built with the latest JDK version.
 + 404789 Support IPv6 addresses in DoSFilter white list.
 + 404881 Allow regexs for SslContextFactory.setIncludeCipherSuites() and
   .setExcludeCipherSuites()
 + 404889 SelectorManager accepts attachments with sockets
 + 404906 servlets with load-on-startup = 0 are not fired up on jetty 9 startup
 + 404958 Fixed Resource.newSystemResource striped / handling
 + 405044 Query parameters lost for non GET or POST.

jetty-9.0.0.v20130308 - 08 March 2013
 + 399070 add updated version of npn-boot jar to start.ini
 + 399799 do not hold lock while calling invalidation listeners
 + 399967 Destroyables destroyed on undeploy and shutdown hook
 + 400312 ServletContextListener.contextInitialized() is not called when added
   in ServletContainerInitializer.onStartup
 + 401495 removed unused getOutputStream
 + 401531 StringIndexOutOfBoundsException for "/*" <url-pattern> of
   <jsp-property-group> fix for multiple mappings to *.jsp
 + 401641 Fixed MBean setter for String[]
 + 401642 Less verbose INFOs
 + 401643 Improved Authentication exception messages and provided quiet servlet
   exception
 + 401644 Dump does not login user already logged in
 + 401651 Abort request if maxRequestsQueuedPerDestination is reached.
 + 401777 InputStreamResponseListener CJK byte (>=128) cause EOF.
 + 401904 fixed getRemoteAddr to return IP instead of hostname
 + 401908 Enhance DosFilter to allow dynamic configuration of attributes.
 + 401966 Ensure OSGI WebApp as Service (WebAppContext) can be deployed only
   through ServiceWebAppProvider
 + 402008 Websocket blocking write hangs when remote client dies (or is killed)
   without going thru Close handshake
 + 402048 org.eclipse.jetty.server.ShutdownMonitor doesn't stop after the jetty
   server is stopped
 + 402075 Massive old gen growth when hit by lots of non persistent
   connections.
 + 402090 httpsender PendingState cause uncertain data send to server.
 + 402106 fixed URI resize in HttpParser
 + 402148 Update Javadoc for WebSocketServlet for new API
 + 402154 WebSocket / Session.setIdleTimeout(ms) should support in-place idle
   timeout changes
 + 402185 updated javascript mime-type
 + 402277 spdy proxy: fix race condition in nested push streams initiated by
   upstream server. Fix several other small proxy issues
 + 402316 HttpReceiver and null pointer exception.
 + 402341 Host with default port causes redirects loop.
 + 402726 WebAppContext references old WebSocket packages in system and server
   classes
 + 402757 WebSocket client module can't be used with WebSocket server module in
   the same WAR

jetty-8.1.12.v20130726 - 26 July 2013
 + 396706 CGI support parameters
 + 397193 MongoSessionManager refresh updates last access time
 + 407342 ReloadedSessionMissingClassTest uses class compiled with jdk7
 + 408529 Etags set in 304 response
 + 408600 set correct jetty.url in all pom files
 + 408642 setContentType from addHeader
 + 408662 In pax-web servlet services requests even if init() has not finished
   running
 + 408806 getParameter returns null on Multipart request if called before
   request.getPart()/getParts()
 + 408909 GzipFilter setting of headers when reset and/or not compressed
 + 409028 Jetty HttpClient does not work with proxy CONNECT method.
 + 409133 Empty <welcome-file> causes StackOverflowError
 + 409436 NPE on context restart using dynamic servlet registration
 + 409449 Ensure servlets, filters and listeners added via dynamic
   registration, annotations or descriptors are cleaned on context restarts
 + 409556 FileInputStream not closed in DirectNIOBuffer
 + 410405 Avoid NPE for requestDispatcher(../)
 + 410630 MongoSessionManager conflicting session update op
 + 410750 NoSQLSessions: implement session context data persistence across
   server restarts
 + 410893 async support defaults to false for spec created servlets and filters
 + 411135 HttpClient may send proxied https requests to the proxy instead of
   the target server.
 + 411216 RequestLogHandler handles async completion
 + 411458 MultiPartFilter getParameterMap doesn't preserve multivalued
   parameters 411459  MultiPartFilter.Wrapper getParameter should use charset
   encoding of part
 + 411755 MultiPartInputStreamParser fails on base64 encoded content
 + 411909 GzipFilter flushbuffer() results in erroneous finish() call
 + 412712 HttpClient does not send the terminal chunk after partial writes.
 + 412750 HttpClient close expired connections fix
 + 413371 Default JSON.Converters for List and Set.
 + 413372 JSON Enum uses name rather than toString()
 + 413684 Trailing slash shows JSP source
 + 413812 Make RateTracker serializable

jetty-7.6.12.v20130726 - 26 July 2013
 + 396706 CGI support parameters
 + 397193 MongoSessionManager refresh updates last access time
 + 407342 ReloadedSessionMissingClassTest uses class compiled with jdk7
 + 408529 Etags set in 304 response
 + 408600 set correct jetty.url in all pom files
 + 408642 setContentType from addHeader
 + 408662 In pax-web servlet services requests even if init() has not finished
   running
 + 408909 GzipFilter setting of headers when reset and/or not compressed
 + 409028 Jetty HttpClient does not work with proxy CONNECT method.
 + 409133 Empty <welcome-file> causes StackOverflowError
 + 409556 FileInputStream not closed in DirectNIOBuffer
 + 410630 MongoSessionManager conflicting session update op
 + 410750 NoSQLSessions: implement session context data persistence across
   server restarts
 + 411135 HttpClient may send proxied https requests to the proxy instead of
   the target server.
 + 411216 RequestLogHandler handles async completion
 + 411458 MultiPartFilter getParameterMap doesn't preserve multivalued
   parameters 411459  MultiPartFilter.Wrapper getParameter should use charset
   encoding of part
 + 411755 MultiPartInputStreamParser fails on base64 encoded content
 + 411909 GzipFilter flushbuffer() results in erroneous finish() call
 + 412712 HttpClient does not send the terminal chunk after partial writes.
 + 412750 HttpClient close expired connections fix
 + 413371 Default JSON.Converters for List and Set.
 + 413372 JSON Enum uses name rather than toString()
 + 413684 Trailing slash shows JSP source
 + 413812 Make RateTracker serializable

jetty-8.1.11.v20130520 - 20 May 2013
 + 402844 STOP.PORT & STOP.KEY behaviour has changed
 + 403281 jetty.sh waits for started or failure before returning
 + 403513 jetty:run goal cannot be executed twice during the maven build
 + 403570 Asynchronous Request Logging
 + 404010 fix cast exception in mongodb session manager
 + 404128 Add Vary headers rather than set them
 + 404283 org.eclipse.jetty.util.Scanner.scanFile() dies with an NPE if
   listFiles() returns null
 + 404325 data constraint redirection does send default port
 + 404517 Close connection if request received after half close
 + 404789 Support IPv6 addresses in DoSFilter white list.
 + 404958 Fixed Resource.newSystemResource striped / handling
 + 405281 allow filemappedbuffers to not be used
 + 405537 NPE in rendering JSP using SPDY and wrapped ServletRequest
 + 406437 Digest Auth supports out of order nc
 + 406618 Jetty startup in OSGi Equinox fails when using option
   jetty.home.bundle=org.eclipse.jetty.osgi.boot
 + 406923 CR line termination
 + 407136 @PreDestroy called after Servlet.destroy()
 + 407173 java.lang.IllegalStateException: null when using JDBCSessionManager
 + 407931 Add toggle for failing on servlet availability
 + 407976 JDBCSessionIdManager potentially leaves server in bad state after
   startup
 + 408077 HashSessionManager leaves file handles open after being stopped
 + 408446 Multipart parsing issue with boundry and charset in ContentType
   header

jetty-8.1.10.v20130312 - 12 March 2013
 + 376273 Early EOF because of SSL Protocol Error on
   https://api-3t.paypal.com/nvp.
 + 381521 allow compress methods to be configured
 + 392129 fixed handling of timeouts after startAsync
 + 394064 ensure that JarFile instances are closed on JarFileResource.release()
 + 398649 ServletContextListener.contextDestroyed() is not called on
   ContextHandler unregistration
 + 399703 made encoding error handling consistent
 + 399799 do not hold lock while calling invalidation listeners
 + 399967 Shutdown hook calls destroy
 + 400040 NullPointerException in HttpGenerator.prepareBuffers
 + 400142 ConcurrentModificationException in JDBC SessionManger
 + 400144 When loading a session fails the JDBCSessionManger produces duplicate
   session IDs
 + 400312 ServletContextListener.contextInitialized() is not called when added
   in ServletContainerInitializer.onStartup
 + 400457 Thread context classloader hierarchy not searched when finding
   webapp's java:comp/env
 + 400859 limit max size of writes from cached content
 + 401211 Remove requirement for jetty-websocket.jar in WEB-INF/lib
 + 401317 Make Safari 5.x websocket support minVersion level error more clear
 + 401382 Prevent parseAvailable from parsing next chunk when previous has not
   been consumed. Handle no content-type in chunked request.
 + 401474 Performance problem in org.eclipse.jetty.annotation.AnnotationParser
 + 401485 zip file closed exception
 + 401531 StringIndexOutOfBoundsException for "/*" <url-pattern> of
   <jsp-property-group> fix for multiple mappings to *.jsp
 + 401908 Enhance DosFilter to allow dynamic configuration of attributes.
 + 402048 org.eclipse.jetty.server.ShutdownMonitor doesn't stop after the jetty
   server is stopped
 + 402485 reseed secure random
 + 402735 jetty.sh to support status which is == check
 + 402833 Test harness for global error page and hide exception message from
   reason string

jetty-7.6.11.v20130520 - 20 May 2013
 + 402844 STOP.PORT & STOP.KEY behaviour has changed
 + 403281 jetty.sh waits for started or failure before returning
 + 403513 jetty:run goal cannot be executed twice during the maven build
 + 403570 Asynchronous Request Logging
 + 404010 fix cast exception in mongodb session manager
 + 404128 Add Vary headers rather than set them
 + 404283 org.eclipse.jetty.util.Scanner.scanFile() dies with an NPE if
   listFiles() returns null
 + 404325 data constraint redirection does send default port
 + 404517 Close connection if request received after half close
 + 404789 Support IPv6 addresses in DoSFilter white list.
 + 404958 Fixed Resource.newSystemResource striped / handling
 + 405281 allow filemappedbuffers to not be used
 + 405537 NPE in rendering JSP using SPDY and wrapped ServletRequest
 + 406437 Digest Auth supports out of order nc
 + 406923 CR line termination
 + 407136 @PreDestroy called after Servlet.destroy()
 + 407173 java.lang.IllegalStateException: null when using JDBCSessionManager
 + 407976 JDBCSessionIdManager potentially leaves server in bad state after
   startup
 + 408077 HashSessionManager leaves file handles open after being stopped
 + 408446 Multipart parsing issue with boundry and charset in ContentType
   header

jetty-7.6.10.v20130312 - 12 March 2013
 + 376273 Early EOF because of SSL Protocol Error on
   https://api-3t.paypal.com/nvp.
 + 381521 allow compress methods to be configured
 + 394064 ensure that JarFile instances are closed on JarFileResource.release()
 + 398649 ServletContextListener.contextDestroyed() is not called on
   ContextHandler unregistration
 + 399703 made encoding error handling consistent
 + 399799 do not hold lock while calling invalidation listeners
 + 399967 Shutdown hook calls destroy
 + 400040 NullPointerException in HttpGenerator.prepareBuffers
 + 400142 ConcurrentModificationException in JDBC SessionManger
 + 400144 When loading a session fails the JDBCSessionManger produces duplicate
   session IDs
 + 400457 Thread context classloader hierarchy not searched when finding
   webapp's java:comp/env
 + 400859 limit max size of writes from cached content
 + 401211 Remove requirement for jetty-websocket.jar in WEB-INF/lib
 + 401317 Make Safari 5.x websocket support minVersion level error more clear
 + 401382 Prevent parseAvailable from parsing next chunk when previous has not
   been consumed. Handle no content-type in chunked request.
 + 401474 Performance problem in org.eclipse.jetty.annotation.AnnotationParser
 + 401531 StringIndexOutOfBoundsException for "/*" <url-pattern> of
   <jsp-property-group> fix for multiple mappings to *.jsp
 + 401908 Enhance DosFilter to allow dynamic configuration of attributes.
 + 402048 org.eclipse.jetty.server.ShutdownMonitor doesn't stop after the jetty
   server is stopped
 + 402485 reseed secure random
 + 402735 jetty.sh to support status which is == check
 + 402833 Test harness for global error page and hide exception message from
   reason string

jetty-9.0.0.RC2 - 24 February 2013
 + Fix etc/jetty.xml TimerScheduler typo that is preventing normal startup
 + Fix etc/jetty-https.xml ExcludeCipherSuites typo that prevents SSL startup
 + Fix websocket memory use

jetty-9.0.0.RC1 - 22 February 2013
 + 227244 Remove import of backport-util-concurrent Arrays class
 + 362854 Continuation implementations may deadlock.
 + 376273 Early EOF because of SSL Protocol Error on
   https://api-3t.paypal.com/nvp.
 + 381521 allow compress methods to be configured
 + 388103 Add API for tracking down upload progress.
 + 394064 ensure that JarFile instances are closed on JarFileResource.release()
 + 398649 ServletContextListener.contextDestroyed() is not called on
   ContextHandler unregistration
 + 399463 add start.ini documentation for OPTIONS. Remove reference to
   start_config
 + 399520 Websocket Server Connection needs session idle timeouts
 + 399535 Websocket-client connect should have configurable connect timeout
 + 400014 Http async client DNS performance.
 + 400040 NullPointerException in HttpGenerator.prepareBuffers
 + 400184 SslContextFactory change. Disable hostname verification if trustAll
   is set
 + 400255 Using WebSocket.maxMessageSize results in IllegalArgumentException
 + 400434 Add support for an OutputStream ContentProvider.
 + 400457 Thread context classloader hierarchy not searched when finding
   webapp's java:comp/env
 + 400512 ClientUpgradeRequet.addExtension() should fail if extension is not
   installed
 + 400555 HttpProxyEngine: Add http version header in response
 + 400631 Calling flush() on HttpServletResponse.getOutputStream() after last
   byte of body causes EofException.
 + 400734 NPE for redirects with relative location.
 + 400738 ResourceHandler doesn't support range requests
 + 400848 Redirect fails with non-encoded location URIs.
 + 400849 Conversation hangs if non-first request fails when queued.
 + 400859 limit max size of writes from cached content
 + 400864 Added LowResourcesMonitor
 + 401177 Make org.eclipse.jetty.websocket.api.WebSocketAdapter threadsafe
 + 401183 Handle push streams in new method StreamFrameListener.onPush()
   instead of SessionFrameListener.syn()
 + 401211 Remove requirement for jetty-websocket.jar in WEB-INF/lib
 + 401317 Make Safari 5.x websocket support minVersion level error more clear
 + 401382 Prevent parseAvailable from parsing next chunk when previous has not
   been consumed. Handle no content-type in chunked request.
 + 401414 Hostname verification fails.
 + 401427 WebSocket messages sent from onConnect fail to be read by jetty
   websocket-client
 + 401474 Performance problem in org.eclipse.jetty.annotation.AnnotationParser
 + 401485 zip file closed exception

jetty-9.0.0.RC0 - 01 February 2013
 + 362226 HttpConnection "wait" call causes thread resource exhaustion
 + 370384 jetty-aggregate not used in jetty-distribution
 + 381351 defaults for keymanager and trustmanager come from their factories
   and not hardcoded
 + 381521 Only set Vary header when content could be compressed
 + 381689 Allow jetty-runner to specify listen host along with listen port
 + 382237 support non java JSON classes
 + 385306 added getURI method
 + 391248 fixing localhost checking in statistics servlet
 + 391249 fix for invalid XML node dispatchedTimeMean in statistics servlet
 + 391345 fix missing br tag in statistics servlet
 + 393933 remove deprecated classes/methods and consolidate some static methods
   to SslContextFactory
 + 393968 fix typo in javadoc
 + 394541 remove continuation jar from distro, add as dep to test-jetty-webapp
 + 395232 UpgradeRequest object passed to createWebSocket() has null Session
 + 395444 Disabling Websocket Compress Extensions (not working with Chrome /
   deflate problem)
 + 396428 Test for WebSocket masking on client fragments per RFC 6455 Sec 5.1
 + 396574 add JETTY_HOME as a location for pid to be found
 + 396606 make spdy proxy capable of receiving SPDY and talk HTTP to the
   upstream server
 + 397168 backed of test timing
 + 397769 TimerScheduler does not relinquish cancelled tasks.
 + 398872 SslConnection should not be notified of idle timeouts. First
   solution. Merge branch 'ssl_idle_timeout_ignored'.
 + 399132 check parent dir of session store against file to be removed
 + 399173 UpgradeRequest.getParameterMap() should never return null
 + 399242 Reduce/eliminate false sharing in BlockingArrayQueue.
 + 399319 Request.getURI() may return negative ports.
 + 399324 HttpClient does not handle correctly UnresolvedAddressException.
 + 399343 OnWebSocketConnect should use api.Session parameter instead.
 + 399344 Add missing @OnWebSocketError annotation
 + 399397 websocket-client needs better upgrade failure checks
 + 399421 Add websocket.api.Session.disconnect() for harsh low level connection
   disconnect
 + 399515 Websocket-client connect issues should report to websocket onError
   handlers
 + 399516 Websocket UpgradeException should contain HTTP Request/Response
   information
 + 399566 Running org.eclipse.jetty.server.session.MaxInactiveMigrationTest
   produces stack trace
 + 399568 OSGi tests can't find websocket classes
 + 399576 Server dumpStdErr throws exception if server is stopping
 + 399669 Remove WebSocketConnection in favor of websocket.api.Session
 + 399689 Websocket RFC6455 extension handshake fails if server doesn't have
   extension
 + 399703 made encoding error handling consistent
 + 399721 Change <Ref id= ...> to <Ref refid= ...>

jetty-9.0.0.M5 - 19 January 2013
 + 367638 throw exception for excess form keys
 + 381521 Only set Vary header when content could be compressed
 + 391623 Making --stop with STOP.WAIT perform graceful shutdown
 + 393158 java.lang.IllegalStateException when sending an empty InputStream
 + 393220 remove dead code from ServletHandler and log ServletExceptions in
   warn instead of debug
 + 393733 WebSocketClient interface should support multiple connections
 + 395885 ResourceCache should honor useFileMappedBuffer if set
 + 396253 FilterRegistration wrong order
 + 396459 Log specific message for empty request body for multipart mime
   requests
 + 396500 HttpClient Exchange takes forever to complete when less content sent
   than Content-Length
 + 396886 MultiPartFilter strips bad escaping on filename="..."
 + 397110 Accept %uXXXX encodings in URIs
 + 397111 Tolerate empty or excessive whitespace preceeding MultiParts
 + 397112 Requests with byte-range throws NPE if requested file has no mimetype
   (eg no file extension)
 + 397114 run-forked with waitForChild=false can lock up
 + 397130 maxFormContentSize set in jetty.xml is ignored
 + 397190 improve ValidUrlRule to iterate on codepoints
 + 397321 Wrong condition in default start.config for annotations
 + 397535 Support pluggable alias checking to support symbolic links
 + 397769 TimerScheduler does not relinquish cancelled tasks.
 + 398105 Clean up WebSocketPolicy
 + 398285 ProxyServlet mixes cookies from different clients.
 + 398337 UTF-16 percent encoding in UTF-16 form content
 + 398582 Move lib/jta jar into lib/jndi
 + JETTY-1533 handle URL with no path

jetty-9.0.0.M4 - 21 December 2012
 + 392417 Prevent Cookie parsing interpreting unicode chars
 + 393220 remove dead code from ServletHandler and log ServletExceptions in
   warn instead of debug
 + 393770 Error in ContextHandler.setEventListeners(EventListener[])
 + 394210 spdy api rename stream.syn() to stream.push()
 + 394211 spdy: Expose RemoteServerAddress and LocalServerAddress in
   StandardSession
 + 394294 Start web-bundles started before jetty
 + 394370 Add integration test for client resetting SPDY push SYN's
 + 394514 Preserve URI parameters in sendRedirect
 + 394552 HEAD requests don't work for jetty-client.
 + 394719 remove regex from classpath matching
 + 394829 Session can not be restored after SessionManager.setIdleSavePeriod
   has saved the session
 + 394839 Allow multipart mime with no boundary
 + 394854 optimised promise implementation
 + 394870 Make enablement of remote access to test webapp configurable in
   override-web.xml
 + 395168 fix unavailable attributes when return type has annotation on super
   class
 + 395215 Multipart mime with just LF and no CRLF: add test for legacy filter
 + 395220 New InputStream extension to allow a mix of EOL styles between
   headers and content
 + 395312 log.warn if a SPDY stream gets committed twice
 + 395313 HttpTransportOverSPDY.send() does not rethrow exceptions, but call
   Callback.failed() only
 + 395314 Add missing flush() call after StandardSession.complete() has been
   called. Some test cleanup.
 + 395344 Move JSR-356 (Java WebSocket API) work off to Jetty 9.1.x
 + 395380 add ValidUrlRule to jetty-rewrite
 + 395394 allow logging from boot classloader
 + 395574 port jetty-runner and StatisticsServlet to jetty-9
 + 395605 class cast exception in XMLConfiguration fixed
 + 395649 add jetty-setuid back into jetty 9 and distribution
 + 395794 slightly modified fix for empty file extenstion to mime type mapping.
   Added a default, so it will also work with unknown file extensions
 + 396036 SPDY send controlFrames even if Stream is reset to avoid breaking the
   compression context
 + 396193 spdy remove timeout parameters from api and move them to the Info*
   classes
 + 396459 Log specific message for empty request body for multipart mime
   requests
 + 396460 Make ServerConnector configurable with jetty-maven-plugin
 + 396472 org.eclipse.jetty.websocket needs to be removed from serverclasses as
   it should only be a systemclass
 + 396473 JettyWebXMlConfiguration does not reset serverclasses
 + 396474 add websocket server classes to jetty-maven-plugin classpath
 + 396475 Remove unneeded websocket-server dependency from test-jetty-webapp
 + 396518 Websocket AB Tests should test for which side disconnected and
   closed.wasClean
 + 396687 missing jetty-io dependency in jetty-servlets
 + JETTY-796 jetty ant plugin improvements

jetty-9.0.0.M3 - 20 November 2012
 + 391623 Add option to --stop to wait for target jetty to stop
 + 392237 Port test-integration to jetty-9
 + 392492 expect headers only examined for requests>=HTTP/1.1
 + 392850 ContextLoaderListener not called in 9.0.0.M1 and M2
 + 393075 1xx, 204, 304 responses ignore headers that suggest content
 + 393832 start connectors last
 + 393947 additional tests
 + 394143 add jetty-all aggregate via release profile
 + 394144 add jetty-jaspi

jetty-8.1.9.v20130131 - 31 January 2013
 + 362226 HttpConnection "wait" call causes thread resource exhaustion
 + 367638 throw exception for excess form keys
 + 381521 Only set Vary header when content could be compressed
 + 382237 support non java JSON classes
 + 391248 fixing localhost checking in statistics servlet
 + 391249 fix for invalid XML node dispatchedTimeMean in statistics servlet
 + 391345 fix missing br tag in statistics servlet
 + 391623 Add option to --stop to wait for target jetty to stop
 + 392417 Prevent Cookie parsing interpreting unicode chars
 + 392492 expect headers only examined for requests>=HTTP/1.1
 + 393075 1xx 204 and 304 ignore all headers suggesting content
 + 393158 java.lang.IllegalStateException when sending an empty InputStream
 + 393220 remove dead code from ServletHandler and log ServletExceptions in
   warn instead of debug
 + 393947 additional tests
 + 393968 fix typo in javadoc
 + 394294 A web-bundle started before jetty-osgi should be deployed as a webapp
   when jetty-osgi starts
 + 394514 Preserve URI parameters in sendRedirect
 + 394541 remove continuation jar from distro, add as dep to test-jetty-webapp
 + 394719 remove regex from classpath matching
 + 394811 Make JAASLoginService log login failures to DEBUG instead of WARN.
   Same for some other exceptions.
 + 394829 Session can not be restored after SessionManager.setIdleSavePeriod
   has saved the session
 + 394839 Allow multipart mime with no boundary
 + 394870 Make enablement of remote access to test webapp configurable in
   override-web.xml
 + 395215 Multipart mime with just LF and no CRLF
 + 395380 add ValidUrlRule to jetty-rewrite
 + 395394 allow logging from boot classloader
 + 396253 FilterRegistration wrong order
 + 396459 Log specific message for empty request body for multipart mime
   requests
 + 396500 HttpClient Exchange takes forever to complete when less content sent
   than Content-Length
 + 396574 add JETTY_HOME as a location for pid to be found
 + 396886 MultiPartFilter strips bad escaping on filename="..."
 + 397110 Accept %uXXXX encodings in URIs
 + 397111 Tolerate empty or excessive whitespace preceeding MultiParts
 + 397112 Requests with byte-range throws NPE if requested file has no mimetype
   (eg no file extension)
 + 397130 maxFormContentSize set in jetty.xml is ignored
 + 397190 improve ValidUrlRule to iterate on codepoints
 + 397321 Wrong condition in default start.config for annotations
 + 397535 Support pluggable alias checking to support symbolic links
 + 398337 UTF-16 percent encoding in UTF-16 form content
 + 399132 check parent dir of session store against file to be removed
 + JETTY-1533 handle URL with no path

jetty-7.6.9.v20130131 - 31 January 2013
 + 362226 HttpConnection "wait" call causes thread resource exhaustion
 + 367638 throw exception for excess form keys
 + 381521 Only set Vary header when content could be compressed
 + 382237 support non java JSON classes
 + 391248 fixing localhost checking in statistics servlet
 + 391249 fix for invalid XML node dispatchedTimeMean in statistics servlet
 + 391345 fix missing br tag in statistics servlet
 + 391623 Add option to --stop to wait for target jetty to stop
 + 392417 Prevent Cookie parsing interpreting unicode chars
 + 392492 expect headers only examined for requests>=HTTP/1.1
 + 393075 1xx 204 and 304 ignore all headers suggesting content
 + 393220 remove dead code from ServletHandler and log ServletExceptions in
   warn instead of debug
 + 393947 additional tests
 + 393968 fix typo in javadoc
 + 394514 Preserve URI parameters in sendRedirect
 + 394541 remove continuation jar from distro, add as dep to test-jetty-webapp
 + 394719 remove regex from classpath matching
 + 394811 Make JAASLoginService log login failures to DEBUG instead of WARN.
   Same for some other exceptions.
 + 394829 Session can not be restored after SessionManager.setIdleSavePeriod
   has saved the session
 + 394839 Allow multipart mime with no boundary
 + 395215 Multipart mime with just LF and no CRLF
 + 395380 add ValidUrlRule to jetty-rewrite
 + 395394 allow logging from boot classloader
 + 396459 Log specific message for empty request body for multipart mime
   requests
 + 396500 HttpClient Exchange takes forever to complete when less content sent
   than Content-Length
 + 396574 add JETTY_HOME as a location for pid to be found
 + 396886 MultiPartFilter strips bad escaping on filename="..."
 + 397110 Accept %uXXXX encodings in URIs
 + 397111 Tolerate empty or excessive whitespace preceeding MultiParts
 + 397112 Requests with byte-range throws NPE if requested file has no mimetype
   (eg no file extension)
 + 397130 maxFormContentSize set in jetty.xml is ignored
 + 397190 improve ValidUrlRule to iterate on codepoints
 + 397321 Wrong condition in default start.config for annotations
 + 397535 Support pluggable alias checking to support symbolic links
 + 398337 UTF-16 percent encoding in UTF-16 form content
 + 399132 check parent dir of session store against file to be removed
 + JETTY-1533 handle URL with no path
 + 394215 Scheduled tasks throwing exceptions kill java.util.Timer thread.
 + 394232 add jetty-ant into jetty9
 + 394357 Make JarResource constructors protected
 + 394370 Add unit tests for HttpTransportOverSPDY.send()
 + 394383 add logging of the SSLEngine
 + 394545 Add jetty-jaas dependency to jetty-maven-plugin
 + 394671 Fix setting loglevel on commandline, organize import, fix javadoc
 + JETTY-846 Support maven-war-plugin configuration for jetty-maven-plugin; fix
   NPE

jetty-9.0.0.M2 - 06 November 2012
 + 371170 MongoSessionManager LastAccessTimeTest fails
 + 391877 org.eclipse.jetty.webapp.FragmentDescriptor incorrectly reporting
   duplicate others for after ordering
 + 392237 Split jaas from jetty-plus into jetty-jaas and port the
   test-jaas-webapp from codehaus
 + 392239 Allow no error-code or exception for error-pages
 + 392304 fixed intermittent client SSL failure. Correctly compact in flip2fill
 + 392525 Add option to --stop-wait to specify timeout
 + 392641 JDBC Sessions not scavenged if expired during downtime
 + 392812 MongoSessionIDManager never purges old sessions
 + 392959 Review HttpClient.getConversation(long).
 + 393014 Mongodb purgevalid using query for purgeinvalid
 + 393015 Mongodb purge not rescheduled
 + 393075 Jetty WebSocket client cannot connect to Tomcat WebSocket Server
 + 393218 add xsd=application/xml mime mapping to defaults
 + 393291 Confusing log entry about (non) existing webAppSourceDirectory
 + 393303 use jetty-web.xml to explicitly add the jetty packages that need
   visability.   This commit also sucked in some changes made to help with the
   documentation process (improving deployer configuration management
 + 393363 Use Locale.ENGLISH for all toUpperCase and toLowerCase calls
 + 393368 min websocket version
 + 393383 delay onClose call until closeOut is done
 + 393494 HashSessionManager can't delete unrestorable sessions on Windows
 + JETTY-1547 Jetty does not honor web.xml
   web-app/jsp-config/jsp-property-group/default-content-type
 + JETTY-1549 jetty-maven-plugin fails to reload the LoginService properly
 + JETTY-1550 virtual WEB-INF not created if project has overlays

jetty-8.1.8.v20121106 - 06 November 2012
 + 371170 MongoSessionManager LastAccessTimeTest fails
 + 388675 Non utf8 encoded query strings not decoded to parameter map using
   queryEncoding
 + 388706 Avoid unnecessary indirection through Charset.name
 + 389390 AnnotationConfiguration is ignored if the metadata-complete attribute
   is present in an override descriptor regardless of the value
 + 389452 if web-fragment metadata-complete==true still scan its related jar if
   there there is a ServletContainerInitializer, ensure webapp restarts work
 + 389686 Fix reference to org.eclipse.jetty.util.log.stderr.LONG system
   property in javadoc for StdErrLog
 + 389956 Bad __context set in WebAppContext.start sequence with respect to ENC
   setup
 + 389965 OPTIONS should allow spaces in comma separated list
 + 390108 Servlet 3.0 API for programmatic login doesn't appear to work
 + 390161 Apply DeferredAuthentication fix to jaspi
 + 390163 Implement ServletRegistration.Dynamic.setServletSecurity
 + 390503 http-method-omission element not being processed
 + 390560 The method AnnotationParser.getAnnotationHandlers(String) always
   returns a empty collection.
 + 391080 Multipart temp files can be left on disk from Request.getPart and
   getParts
 + 391082 No exception if multipart input stream incomplete
 + 391188 Files written with Request.getPart().write(filename) should not be
   auto-deleted
 + 391483 fix bad javadoc example in shutdown handler
 + 391622 Be lenient on RFC6265 restriction on duplicate cookie names in same
   response
 + 391623 Add option to --stop to wait for target jetty to stop
 + 391877 org.eclipse.jetty.webapp.FragmentDescriptor incorrectly reporting
   duplicate others for after ordering
 + 392239 Allow no error-code or exception for error-pages
 + 392525 Add option to --stop-wait to specify timeout
 + 392641 JDBC Sessions not scavenged if expired during downtime
 + 392812 MongoSessionIDManager never purges old sessions
 + 393014 Mongodb purgevalid using query for purgeinvalid
 + 393015 Mongodb purge not rescheduled
 + 393075 Jetty WebSocket client cannot connect to Tomcat WebSocket Server
 + 393218 add xsd=application/xml mime mapping to defaults
 + 393363 Use Locale.ENGLISH for all toUpperCase and toLowerCase calls
 + 393368 min websocket version
 + 393383 delay onClose call until closeOut is done
 + 393494 HashSessionManager can't delete unrestorable sessions on Windows
 + JETTY-1547 Jetty does not honor web.xml
   web-app/jsp-config/jsp-property-group/default-content-type

jetty-7.6.8.v20121106 - 06 November 2012
 + 371170 MongoSessionManager LastAccessTimeTest fails
 + 388675 Non utf8 encoded query strings not decoded to parameter map using
   queryEncoding
 + 389686 Fix reference to org.eclipse.jetty.util.log.stderr.LONG system
   property in javadoc for StdErrLog
 + 389956 Bad __context set in WebAppContext.start sequence with respect to ENC
   setup
 + 389965 OPTIONS should allow spaces in comma separated list
 + 390161 Apply DeferredAuthentication fix to jaspi
 + 390560 The method AnnotationParser.getAnnotationHandlers(String) always
   returns a empty collection.
 + 391483 fix bad javadoc example in shutdown handler
 + 391622 Be lenient on RFC6265 restriction on duplicate cookie names in same
   response
 + 391623 Add option to --stop to wait for target jetty to stop
 + 392239 Allow no error-code or exception for error-pages
 + 392525 Add option to --stop-wait to specify timeout
 + 392641 JDBC Sessions not scavenged if expired during downtime
 + 392812 MongoSessionIDManager never purges old sessions
 + 393014 Mongodb purgevalid using query for purgeinvalid
 + 393015 Mongodb purge not rescheduled
 + 393075 Jetty WebSocket client cannot connect to Tomcat WebSocket Server
 + 393218 add xsd=application/xml mime mapping to defaults
 + 393363 Use Locale.ENGLISH for all toUpperCase and toLowerCase calls
 + 393368 min websocket version
 + 393383 delay onClose call until closeOut is done
 + 393494 HashSessionManager can't delete unrestorable sessions on Windows

jetty-9.0.0.M1 - 15 October 2012
 + 369349 directory with spaces --dry-run fix
 + 385049 fix issue with pipelined connections when switching protocols
 + 387896 populate session in SessionAuthentication as a valueBound in addition
   to activation so it is populate when needed
 + 387919 throw EOFException on early eof from client on http requests
 + 387943 Catch CNFE when no jstl jars are installed
 + 387953 jstl does not work with jetty-7 in osgi
 + 388072 GZipFilter incorrectly gzips when Accept-Encoding: gzip; q=0
 + 388073 null session id from cookie causes NPE fixed
 + 388079 AbstractHttpConnection. Flush the buffer before shutting output down
   on error condition
 + 388102 Jetty HttpClient memory leaks when sending larger files
 + 388393 WebAppProvider doesn't work alongside OSGi deployer
 + 388502 handle earlyEOF with 500
 + 388652 Do not flush on handle return if request is suspended
 + 388675 Non utf8 encoded query strings not decoded to parameter map using
   queryEncoding
 + 388706 Avoid unnecessary indirection through Charset.name
 + 388895 Update dependencies for jetty-jndi
 + 389390 AnnotationConfiguration is ignored if the metadata-complete attribute
   is present in an override descriptor regardless of the value
 + 389452 if web-fragment metadata-complete==true still scan its related jar if
   there there is a ServletContainerInitializer, ensure webapp restarts work
 + 389686 Fix reference to org.eclipse.jetty.util.log.stderr.LONG system
   property in javadoc for StdErrLog
 + 389956 Bad __context set in WebAppContext.start sequence with respect to ENC
   setup
 + 389965 OPTIONS should allow spaces in comma separated list
 + 390108 Servlet 3.0 API for programmatic login doesn't appear to work
 + 390161 Apply DeferredAuthentication fix to jaspi
 + 390163 Implement ServletRegistration.Dynamic.setServletSecurity
 + 390256 Remove Jetty6 Support
 + 390263 Sec-WebSocket-Extensions from Chrome and Safari badly handled
 + 390503 http-method-omission element not being processed
 + 390560 The method AnnotationParser.getAnnotationHandlers(String) always
   returns a empty collection.
 + 391080 Multipart temp files can be left on disk from Request.getPart and
   getParts
 + 391082 No exception if multipart input stream incomplete
 + 391140 Implement x-webkit-deflate-frame extension as-used by Chrome/Safari
 + 391188 Files written with Request.getPart().write(filename) should not be
   auto-deleted
 + 391483 fix bad javadoc example in shutdown handler
 + 391588 WebSocket Client does not set masking on close frames
 + 391590 WebSocket client needs ability to set requested extensions
 + 391591 WebSocket client should support x-webkit-deflate-frame
 + 391622 Be lenient on RFC6265 restriction on duplicate cookie names in same
   response
 + 391623 Add option to --stop to wait for target jetty to stop
 + JETTY-1515 Include cookies on 304 responses from DefaultServlet.
 + JETTY-1532 HTTP headers decoded with platform's default encoding
 + JETTY-1541 fixed different behaviour for single byte writes
 + JETTY-1547 Jetty does not honor web.xml
   web-app/jsp-config/jsp-property-group/default-content-type

jetty-9.0.0.M0 - 21 September 2012
 + 380924 xmlconfiguration <Configure and <New supports named constructors,
   including dynamic ordering of parameters
 + 380928 Implement new websocket close code
 + 385448 migrate jetty jmx usage to be annotation based
 + 387928 retire jetty-ajp
 + 389639 set plugin version for jetty-jspc-maven-plugin

jetty-8.1.7.v20120910 - 10 September 2012
 + 388895 Update dependencies for jetty-jndi
 + fix busy logging statement re: sessions

jetty-7.6.7.v20120910 - 10 September 2012
 + 388895 Update dependencies for jetty-jndi
 + fix busy logging statement re: sessions

jetty-8.1.6.v20120903 - 03 September 2012
 + 347130 Empty getResourcePaths due to ZipFileClosedException
 + 367591 Support Env variables in XmlConfiguration.
 + 377055 Prevent webapp classloader leaks
 + 379207 backported fixes from jetty-9 to make hierarchy work
 + 379423 Jetty URL Decoding fails for certain international characters
 + 383304 Reset PrintWriter on response recycle
 + 384847 better name
 + 385049 fix issue with pipelined connections when switching protocols
 + 385651 Message 'Address already in use' not specific enough
 + 385925 make SslContextFactory.setProtocols and
   SslContextFactory.setCipherSuites preserve the order of the given parameters
 + 386010 JspRuntimeContext rewraps System.err
 + 386591 add UnixCrypt note to about.html
 + 386714 used deferred auth for form login and error pages
 + 387896 populate session in SessionAuthentication as a valueBound in addition
   to activation so it is populate when needed
 + 387943 Catch CNFE when no jstl jars are installed
 + 387953 jstl does not work with jetty-7 in osgi
 + 388072 GZipFilter incorrectly gzips when Accept-Encoding: gzip; q=0
 + 388073 null session id from cookie causes NPE fixed
 + 388102 Jetty HttpClient memory leaks when sending larger files
 + 388393 WebAppProvider doesn't work alongside OSGi deployer
 + 388502 handle earlyEOF with 500
 + 388652 Do not flush on handle return if request is suspended
 + JETTY-1501 Setting custom error response message changes page title
 + JETTY-1515 Include cookies on 304 responses from DefaultServlet.
 + JETTY-1527 handle requests with URIs like http://host  (ie no / )
 + JETTY-1529 Ensure new session that has just been authenticated does not get
   renewed
 + JETTY-1532 HTTP headers decoded with platform's default encoding
 + JETTY-1541 fixed different behaviour for single byte writes

jetty-7.6.6.v20120903 - 03 September 2012
 + 347130 Empty getResourcePaths due to ZipFileClosedException
 + 367591 Support Env variables in XmlConfiguration.
 + 377055 Prevent webapp classloader leaks
 + 379207 backported fixes from jetty-9 to make hierarchy work
 + 379423 Jetty URL Decoding fails for certain international characters
 + 383304 Reset PrintWriter on response recycle
 + 384847 better name
 + 385049 fix issue with pipelined connections when switching protocols
 + 385651 Message 'Address already in use' not specific enough
 + 386010 JspRuntimeContext rewraps System.err
 + 386591 add UnixCrypt note to about.html
 + 386714 used deferred auth for form login and error pages
 + 387896 populate session in SessionAuthentication as a valueBound in addition
   to activation so it is populate when needed
 + 387943 Catch CNFE when no jstl jars are installed
 + 387953 jstl does not work with jetty-7 in osgi
 + 388072 GZipFilter incorrectly gzips when Accept-Encoding: gzip; q=0
 + 388073 null session id from cookie causes NPE fixed
 + 388102 Jetty HttpClient memory leaks when sending larger files
 + 388393 WebAppProvider doesn't work alongside OSGi deployer
 + 388502 handle earlyEOF with 500
 + 388652 Do not flush on handle return if request is suspended
 + JETTY-1501 Setting custom error response message changes page title
 + JETTY-1515 Include cookies on 304 responses from DefaultServlet.
 + JETTY-1527 handle requests with URIs like http://host  (ie no / )
 + JETTY-1529 Ensure new session that has just been authenticated does not get
   renewed
 + JETTY-1532 HTTP headers decoded with platform's default encoding
 + JETTY-1541 fixed different behaviour for single byte writes
 + 385925 make SslContextFactory.setProtocols and
   SslContextFactory.setCipherSuites preserve the order of the given parameters

jetty-8.1.5.v20120716 - 16 June 2012
 + 376717 Balancer Servlet with round robin support, contribution, added
   missing license
 + 379250 Server is added to shutdown hook twice
 + 380866 maxIdleTime set to 0 after session migration
 + 381399 Unable to stop a jetty instance that has not finished starting
 + 381401 Print log warning when stop attempt made with incorrect STOP.KEY
 + 381402 Make ContextHandler take set of protected directories
 + 381521 set Vary:Accept-Encoding header for content that might be compressed
 + 381639 CrossOriginFilter does not support Access-Control-Expose-Headers.
 + 381712 Support all declared servlets that implement
   org.apache.jasper.servlet.JspServlet
 + 381825 leave URI params in forwarded requestURI
 + 381876 Monitor should wait for child to finish before exiting.
 + 382343 Jetty XML support for Map is broken.
 + 383251 500 for SocketExceptions
 + 383881 WebSocketHandler sets request as handled
 + 384254 revert change to writable when not dispatched
 + 384280 Implement preliminary ServletRegistrations
 + 384847 CrossOriginFilter is not working.
 + 384896 JDBCSessionManager fails to load existing sessions on oracle when
   contextPath is /
 + 384980 Jetty client unable to recover from Time outs when connection count
   per address hits max.
 + 385138 add getter for session path and max cookie age that seemed to
   disappear in a merge long ago
 + JETTY-1523 It is imposible to map servlet to "/" using
   WebApplicationInitializer
 + JETTY-1525 Show handle status in response debug message
 + JETTY-1530 refine search control on ldap login module

jetty-7.6.5.v20120716 - 16 July 2012
 + 376717 Balancer Servlet with round robin support, contribution, added
   missing license
 + 379250 Server is added to shutdown hook twice
 + 380866 maxIdleTime set to 0 after session migration
 + 381399 Unable to stop a jetty instance that has not finished starting
 + 381401 Print log warning when stop attempt made with incorrect STOP.KEY
 + 381402 Make ContextHandler take set of protected directories
 + 381521 set Vary:Accept-Encoding header for content that might be compressed
 + 381639 CrossOriginFilter does not support Access-Control-Expose-Headers.
 + 381712 Support all declared servlets that implement
   org.apache.jasper.servlet.JspServlet
 + 381825 leave URI params in forwarded requestURI
 + 381876 Monitor should wait for child to finish before exiting.
 + 382343 Jetty XML support for Map is broken.
 + 383251 500 for SocketExceptions
 + 383881 WebSocketHandler sets request as handled
 + 384254 revert change to writable when not dispatched
 + 384847 CrossOriginFilter is not working.
 + 384896 JDBCSessionManager fails to load existing sessions on oracle when
   contextPath is /
 + 384980 Jetty client unable to recover from Time outs when connection count
   per address hits max.
 + JETTY-1525 Show handle status in response debug message
 + JETTY-1530 refine search control on ldap login module

jetty-8.1.4.v20120524 - 24 May 2012
 + 367608 ignore the aysncrequestreadtest as it is known to fail and is waiting
   for a fix
 + 371853 Support bundleentry: protocol for webapp embedded as directory in
   osgi bundle
 + 373620 Add ch.qos.logback.access.jetty to the Import-Package for
   jetty-osgi-boot-logback bundle
 + 376152 apply context resources recursively
 + 376801 Make JAAS login modules useable without jetty infrastructure
 + 377323 Request#getParts() throws ServletException when it should be throwing
   IllegalStateException
 + 377391 Manifest updates to jetty-osgi-boot-logback
 + 377492 NPE if jsp taglibs bundle not deployed
 + 377550 set charset when content type is set
 + 377587 ConnectHandler write will block on partial write
 + 377610 New session not timed out if an old session is invalidated in scope
   of same request
 + 377709 Support for RequestParameterCallback missing
 + 378242 Re-extract war on restart if incomplete extraction
 + 378273 Remove default Bundle-Localization header
 + 378487 Null out contextPath on Request.recycle
 + 379015 Use factored jetty xml config files for defaults
 + 379046 avoid closing idle connections from selector thread
 + 379089 DefaultServlet ignores its resourceBase and uses context's
   ResourceCollection when listing diretories
 + 379194 ProxyServlet enhancement to enable easy creation of alternative
   HttpClient implementations
 + 379909 FormAuthenticator Rembers only the URL of first Request before
   authentication
 + 380034 last modified times taken from JarEntry for JarFile resources
 + 380212 Clear buffer if parsing fails due to full buffer
 + 380222 JettyPolicyRuntimeTest failure

jetty-7.6.4.v20120524 - 24 May 2012
 + 367608 ignore the aysncrequestreadtest as it is known to fail and is waiting
   for a fix
 + 371853 Support bundleentry: protocol for webapp embedded as directory in
   osgi bundle
 + 373620 Add ch.qos.logback.access.jetty to the Import-Package for
   jetty-osgi-boot-logback bundle
 + 376152 apply context resources recursively
 + 376801 Make JAAS login modules useable without jetty infrastructure
 + 377391 Manifest updates to jetty-osgi-boot-logback
 + 377492 NPE when deploying a Web Application Bundle with unresolved
   Require-TldBundle
 + 377550 set charset when content type is set
 + 377587 ConnectHandler write will block on partial write
 + 377610 New session not timed out if an old session is invalidated in scope
   of same request
 + 377709 Support for RequestParameterCallback missing
 + 378242 Re-extract war on restart if incomplete extraction
 + 378273 Remove default Bundle-Localization header
 + 378487 Null out contextPath on Request.recycle
 + 379015 Use factored jetty xml config files for defaults
 + 379046 avoid closing idle connections from selector thread
 + 379089 DefaultServlet ignores its resourceBase and uses context's
   ResourceCollection when listing diretories
 + 379194 ProxyServlet enhancement to enable easy creation of alternative
   HttpClient implementations
 + 379909 FormAuthenticator Rembers only the URL of first Request before
   authentication
 + 380034 last modified times taken from JarEntry for JarFile resources
 + 380212 Clear buffer if parsing fails due to full buffer
 + 380222 JettyPolicyRuntimeTest failure

jetty-8.1.3.v20120416 - 16 April 2012
 + 349110 MultiPartFilter records the content-type in request params
 + 367172 Remove detection for slf4j NOPLogger
 + 372678 Embedded Examples need updates for new LoginService requirement
 + 373269 Make ServletHandler.notFound() method impl do nothing - override to
   send back 404.
 + 373421 address potential race condition related to the nonce queue removing
   the same nonce twice
 + 373952 bind called too frequently on refresh
 + 374018 correctly handle requestperminuted underflow
 + 374152 jetty-all-server MANIFEST contains wrong import:
   javax.servlet.annotation;version="[2.6,3)"
 + 374252 SslConnection.onClose() does not forward to nested connection.
 + 374258 SPDY leaks SSLEngines. Made the test more reliable.
 + 374367 NPE in QueuedThreadPool.dump() with early java6 jvms
 + 374475 Response.sendRedirect does not encode UTF-8 characters properly
 + 374881 Set copyWebInf to false by default
 + 374891 enhancement to how ProxyServlet determines the proxy target
 + 375009 Filter initialization error will throw MultiException
 + 375083 Flow control should take in account window size changes from
   concurrent SETTINGS
 + 375096 If starting a server instance fails in osgi it is cleaned up.
 + 375490 NPE with --help on command line
 + 375509 Stalled stream stalls other streams or session control frames. Now
   using a "death pill" instead of a boolean in order to avoid race conditions
   where DataInfos were read from the queue (but the boolean not updated yet),
   and viceversa.
 + 375594 fixed SSL tests so they are not order dependent
 + 375709 Ensure resolveTempDirectory failure does not deadlock; improve error
   message
 + 375906 Part.getHeader method not case insensitive
 + 375970 HttpServletRequest.getRemoteAddr() returns null when HTTP is over
   SPDY.
 + 376201 HalfClosed state not handled properly. Addendum to restore previous
   behavior, where a closed stream was also half closed.
 + 376324 <max-file-size> is not respected in <multipart-config>
 + JETTY-1495 Ensure dynamic servlet addition does not cause servlets to be
   inited.
 + JETTY-1500 form parameters from multipart request not available via
   request.getParameter
 + JETTY-1504 HttpServletResponseWrapper ignored when using asyncContext?

jetty-7.6.3.v20120416 - 16 April 2012
 + 367172 Remove detection for slf4j NOPLogger
 + 373269 Make ServletHandler.notFound() method impl do nothing - override to
   send back 404.
 + 373421 address potential race condition related to the nonce queue removing
   the same nonce twice
 + 373952 bind called too frequently on refresh
 + 374018 correctly handle requestperminuted underflow
 + 374252 SslConnection.onClose() does not forward to nested connection.
 + 374258 SPDY leaks SSLEngines. Made the test more reliable.
 + 374367 NPE in QueuedThreadPool.dump() with early java6 jvms
 + 374475 Response.sendRedirect does not encode UTF-8 characters properly
 + 374881 Set copyWebInf to false by default
 + 374891 enhancement to how ProxyServlet determines the proxy target
 + 375009 Filter initialization error will throw MultiException
 + 375083 Flow control should take in account window size changes from
   concurrent SETTINGS
 + 375096 If starting a server instance fails in osgi it is cleaned up.
 + 375490 NPE with --help on command line
 + 375509 Stalled stream stalls other streams or session control frames. Now
   using a "death pill" instead of a boolean in order to avoid race conditions
   where DataInfos were read from the queue (but the boolean not updated yet),
   and viceversa.
 + 375594 fixed SSL tests so they are not order dependent
 + 375709 Ensure resolveTempDirectory failure does not deadlock; improve error
   message
 + 375970 HttpServletRequest.getRemoteAddr() returns null when HTTP is over
   SPDY.
 + 376201 HalfClosed state not handled properly. Addendum to restore previous
   behavior, where a closed stream was also half closed.
 + JETTY-1504 HttpServletResponseWrapper ignored when using asyncContext?

jetty-8.1.2.v20120308 - 08 March 2012
 + 370387 SafariWebsocketDraft0Test failure during build.
 + 371168 Update ClientCrossContextSessionTest
 + 372093 handle quotes in Require-Bundle manifest string
 + 372457 Big response + slow clients + pipelined requests cause Jetty spinning
   and eventually closing connections. Added a TODO for a method renaming that
   will happen in the next major release (to avoid break implementers).
 + 372487 JDBCSessionManager does not work with Oracle
 + 372806 Command line should accept relative paths for xml config files
 + 373037 jetty.server.Response.setContentLength(int) should not close a Writer
   when length=0
 + 373162 add improved implementation for getParameterMap(), needs a test
   though and the existing setup doesn't seem like it would easily support the
   needed test so need to do that still
 + 373306 Set default user agent extraction pattern for UserAgentFilter
 + 373567 cert validation issue with ocsp and crldp always being enabled when
   validating turned on fixed
 + 373603 NullPointer in WebServletAnnotation
 + JETTY-1409 GzipFilter will double-compress application/x-gzip content
 + JETTY-1489 WebAppProvider attempts to deploy .svn folder
 + JETTY-1494 .

jetty-7.6.2.v20120308 - 08 March 2012
 + 370387 SafariWebsocketDraft0Test failure during build.
 + 371168 Update ClientCrossContextSessionTest
 + 372093 handle quotes in Require-Bundle manifest string
 + 372457 Big response + slow clients + pipelined requests cause Jetty spinning
   and eventually closing connections. Added a TODO for a method renaming that
   will happen in the next major release (to avoid break implementers).
 + 372487 JDBCSessionManager does not work with Oracle
 + 372806 Command line should accept relative paths for xml config files
 + 373037 jetty.server.Response.setContentLength(int) should not close a Writer
   when length=0
 + 373162 add improved implementation for getParameterMap(), needs a test
   though and the existing setup doesn't seem like it would easily support the
   needed test so need to do that still
 + 373306 Set default user agent extraction pattern for UserAgentFilter
 + 373567 cert validation issue with ocsp and crldp always being enabled when
   validating turned on fixed
 + JETTY-1409 GzipFilter will double-compress application/x-gzip content
 + JETTY-1489 WebAppProvider attempts to deploy .svn folder
 + JETTY-1494 .

jetty-8.1.1.v20120215 - 15 February 2012
 + 369121 simplified test
 + 370120 jvm arguments added via start.ini and --exec are missing spaces
 + 370137 SslContextFactory does not respect order for
   [included|excluded]Protocols() and [included|excluded]CipherSuites().
 + 370368 resolve stack overflow in mongo db session manager
 + 370386 Remove META-INF from jetty distro
 + 371040 nosqlsession needs to call correct super contructor for new sessions
 + 371041 valid was not being set to new mongo db sessions, and the call to
   mongodb api was wrong in isIdInUse
 + 371162 NPE protection for nested security handlers
 + JETTY-1484 Add option for HashSessionManager to delete session files if it
   can't restore them

jetty-7.6.1.v20120215 - 15 February 2012
 + 369121 simplified test
 + 370120 jvm arguments added via start.ini and --exec are missing spaces
 + 370137 SslContextFactory does not respect order for
   [included|excluded]Protocols() and [included|excluded]CipherSuites().
 + 370368 resolve stack overflow in mongo db session manager
 + 370386 Remove META-INF from jetty distro
 + 371040 nosqlsession needs to call correct super contructor for new sessions
 + 371041 valid was not being set to new mongo db sessions, and the call to
   mongodb api was wrong in isIdInUse
 + 371162 NPE protection for nested security handlers
 + JETTY-1484 Add option for HashSessionManager to delete session files if it
   can't restore them

jetty-8.1.0.v20120127 - 27 January 2012
 + 368773 allow authentication to be set by non securityHandler handlers
 + 368992 avoid update key while flushing during a write
 + 369216 turned off the shared resource cache
 + 369349 replace quotes with a space escape method

jetty-7.6.0.v20120127 - 27 January 2012
 + 368773 allow authentication to be set by non securityHandler handlers
 + 368992 avoid update key while flushing during a write
 + 369216 turned off the shared resource cache
 + 369349 replace quotes with a space escape method

jetty-8.1.0.RC5 - 20 January 2012
 + 359329 Prevent reinvocation of LoginModule.login with jaspi for already
   authed user
 + 368632 Remove superfluous removal of org.apache.catalina.jsp_file
 + 368633 fixed configure.dtd resource mappings
 + 368635 moved lifecycle state reporting from toString to dump
 + 368773 process data constraints without realm
 + 368787 always set token view to new header buffers in httpparser
 + 368821 improved test harness
 + 368920 JettyAwareLogger always formats the arguments.
 + 368948 POM for jetty-jndi references unknown version for javax.activation.
 + 368992 NPE in HttpGenerator.prepareBuffers() test case.
 + JETTY-1475 made output state fields volatile to provide memory barrier for
   non dispatched thread IO

jetty-7.6.0.RC5 - 20 January 2012
 + 359329 Prevent reinvocation of LoginModule.login with jaspi for already
   authed user
 + 368632 Remove superfluous removal of org.apache.catalina.jsp_file
 + 368633 fixed configure.dtd resource mappings
 + 368635 moved lifecycle state reporting from toString to dump
 + 368773 process data constraints without realm
 + 368787 always set token view to new header buffers in httpparser
 + 368821 improved test harness
 + 368920 JettyAwareLogger always formats the arguments.
 + 368948 POM for jetty-jndi references unknown version for javax.activation.
 + 368992 avoid non-blocking flush when writing to avoid setting !_writable
   without _writeblocked
 + JETTY-1475 made output state fields volatile to provide memory barrier for
   non dispatched thread IO

jetty-8.1.0.RC4 - 13 January 2012
 + 365048 jetty Http client does not send proxy authentication when requesting
   a Https-resource through a web-proxy.
 + 366774 removed XSS vulnerbility
 + 367099 Upgrade jetty-websocket for RFC 6455 - Addendum.
 + 367433 added tests to investigate
 + 367435 improved D00 test harness
 + 367485 HttpExchange canceled before response do not release connection.
 + 367502 WebSocket connections should be closed when application context is
   stopped.
 + 367548 jetty-osgi-boot must not import the nested package twice
 + 367591 corrected configuration.xml version to 7.6
 + 367635 Added support for start.d directory
 + 367638 limit number of form parameters to avoid DOS
 + 367716 simplified idleTimeout logic
 + 368035 WebSocketClientFactory does not invoke super.doStop().
 + 368060 do not encode sendRedirect URLs
 + 368112 NPE on <jsp-config><taglib> element parsing web.xml
 + 368113 Support servlet mapping to ""
 + 368114 Protect against non-Strings in System properties for Log
 + 368189 WebSocketClientFactory should not manage external thread pool. 368240
   - Improve AggregateLifeCycle handling of shared lifecycles
 + 368215 Remove debug from jaspi
 + 368240 Better handling of locally created ThreadPool. Forgot to null out
   field.
 + 368291 Change warning to info for NoSuchFieldException on
   BeanELResolver.properties
 + JETTY-1467 close half closed when idle

jetty-7.6.0.RC4 - 13 January 2012
 + 365048 jetty Http client does not send proxy authentication when requesting
   a Https-resource through a web-proxy.
 + 366774 removed XSS vulnerbility
 + 367099 Upgrade jetty-websocket for RFC 6455 - Addendum.
 + 367716 simplified maxIdleTime logic
 + 368035 WebSocketClientFactory does not invoke super.doStop().
 + 368060 do not encode sendRedirect URLs
 + 368114 Protect against non-Strings in System properties for Log
 + 368189 WebSocketClientFactory should not manage external thread pool.
 + 368215 Remove debug from jaspi
 + 368240 Improve AggregateLifeCycle handling of shared lifecycles
 + 368291 Change warning to info for NoSuchFieldException on
   BeanELResolver.properties

jetty-8.1.0.RC2 - 22 December 2011
 + 359329 jetty-jaspi must exports its packages. jetty-plus must import
   javax.security
 + 364638 HttpParser closes if data received while seeking EOF. Tests fixed to
   cope
 + 364921 Made test less time sensitive
 + 364936 use Resource for opening URL streams
 + 365267 NullPointerException in bad Address
 + 365375 ResourceHandler should be a HandlerWrapper
 + 365750 Support WebSocket over SSL, aka wss://
 + 365932 Produce jetty-websocket aggregate jar for android use
 + 365947 Set headers for Auth failure and retry in http-spi
 + 366316 Superfluous printStackTrace on 404
 + 366342 Dont persist DosFilter trackers in http session
 + 366730 pass the time idle to onIdleExpire
 + 367048 test harness for guard on suspended requests
 + 367175 SSL 100% CPU spin in case of blocked write and RST.
 + 367219 WebSocketClient.open() fails when URI uses default ports.
 + 367383 jsp-config element must be returned for
   ServletContext.getJspConfigDescriptor
 + JETTY-1460 suppress PrintWriter exceptions
 + JETTY-1463 websocket D0 parser should return progress even if no fill done
 + JETTY-1465 NPE in ContextHandler.toString

jetty-7.6.0.RC3 - 05 January 2012
 + 367433 added tests to investigate
 + 367435 improved D00 test harness
 + 367485 HttpExchange canceled before response do not release connection.
 + 367502 WebSocket connections should be closed when application context is
   stopped.
 + 367591 corrected configuration.xml version to 7.6
 + 367635 Added support for start.d directory
 + 367638 limit number of form parameters to avoid DOS
 + JETTY-1467 close half closed when idle

jetty-7.6.0.RC2 - 22 December 2011
 + 364638 HttpParser closes if data received while seeking EOF. Tests fixed to
   cope
 + 364921 Made test less time sensitive for ssl
 + 364936 use Resource for opening URL streams
 + 365267 NullPointerException in bad Address
 + 365375 ResourceHandler should be a HandlerWrapper
 + 365750 Support WebSocket over SSL, aka wss://
 + 365932 Produce jetty-websocket aggregate jar for android use
 + 365947 Set headers for Auth failure and retry in http-spi
 + 366316 Superfluous printStackTrace on 404
 + 366342 Dont persist DosFilter trackers in http session
 + 366730 pass the time idle to onIdleExpire
 + 367048 test harness for guard on suspended requests
 + 367175 SSL 100% CPU spin in case of blocked write and RST.
 + 367219 WebSocketClient.open() fails when URI uses default ports.
 + JETTY-1460 suppress PrintWriter exceptions
 + JETTY-1463 websocket D0 parser should return progress even if no fill done
 + JETTY-1465 NPE in ContextHandler.toString

jetty-8.1.0.RC1 - 06 December 2011
 + 360245 The version of the javax.servlet packages to import is 2.6 instead of
   3.0
 + 365370 ServletHandler can fall through to nested handler

jetty-8.1.0.RC0 - 30 November 2011
 + 352565 cookie httponly flag ignored
 + 353285 ServletSecurity annotation ignored
 + 357163 jetty 8 ought to proxy jetty8 javadocs
 + 357209 JSP tag listeners not called
 + 360051 SocketConnectionTest.testServerClosedConnection is excluded.
 + 361135 Allow session cookies to NEVER be marked as secure, even on HTTPS
   requests.
 + 362249 update shell scripts to jetty8
 + 363878 Add ecj compiler to jetty-8 for jsp
 + 364283 can't parse the servlet multipart-config for the web.xml
 + 364430 Support web.xml enabled state for servlets

jetty-7.6.0.RC5 - 20 January 2012
 + 359329 Prevent reinvocation of LoginModule.login with jaspi for already
   authed user
 + 368632 Remove superfluous removal of org.apache.catalina.jsp_file
 + 368633 fixed configure.dtd resource mappings
 + 368635 moved lifecycle state reporting from toString to dump
 + 368773 process data constraints without realm
 + 368787 always set token view to new header buffers in httpparser
 + 368821 improved test harness
 + 368920 JettyAwareLogger always formats the arguments.
 + 368948 POM for jetty-jndi references unknown version for javax.activation.
 + 368992 avoid non-blocking flush when writing to avoid setting !_writable
   without _writeblocked
 + JETTY-1475 made output state fields volatile to provide memory barrier for
   non dispatched thread IO

jetty-7.6.0.RC4 - 13 January 2012
 + 365048 jetty Http client does not send proxy authentication when requesting
   a Https-resource through a web-proxy.
 + 366774 removed XSS vulnerbility
 + 367099 Upgrade jetty-websocket for RFC 6455 - Addendum.
 + 367716 simplified idleTimeout logic
 + 368035 WebSocketClientFactory does not invoke super.doStop().
 + 368060 do not encode sendRedirect URLs
 + 368114 Protect against non-Strings in System properties for Log
 + 368189 WebSocketClientFactory should not manage external thread pool.
 + 368215 Remove debug from jaspi
 + 368240 Improve AggregateLifeCycle handling of shared lifecycles
 + 368291 Change warning to info for NoSuchFieldException on
   BeanELResolver.properties

jetty-7.6.0.RC3 - 05 January 2012
 + 367433 added tests to investigate
 + 367435 improved D00 test harness
 + 367485 HttpExchange canceled before response do not release connection.
 + 367502 WebSocket connections should be closed when application context is
   stopped.
 + 367591 corrected configuration.xml version to 7.6
 + 367635 Added support for start.d directory
 + 367638 limit number of form parameters to avoid DOS
 + JETTY-1467 close half closed when idle

jetty-7.6.0.RC2 - 22 December 2011
 + 364638 HttpParser closes if data received while seeking EOF. Tests fixed to
   cope
 + 364921 Made test less time sensitive for ssl
 + 364936 use Resource for opening URL streams
 + 365267 NullPointerException in bad Address
 + 365375 ResourceHandler should be a HandlerWrapper
 + 365750 Support WebSocket over SSL, aka wss://
 + 365932 Produce jetty-websocket aggregate jar for android use
 + 365947 Set headers for Auth failure and retry in http-spi
 + 366316 Superfluous printStackTrace on 404
 + 366342 Dont persist DosFilter trackers in http session
 + 366730 pass the time idle to onIdleExpire
 + 367048 test harness for guard on suspended requests
 + 367175 SSL 100% CPU spin in case of blocked write and RST.
 + 367219 WebSocketClient.open() fails when URI uses default ports.
 + JETTY-1460 suppress PrintWriter exceptions
 + JETTY-1463 websocket D0 parser should return progress even if no fill done
 + JETTY-1465 NPE in ContextHandler.toString

jetty-7.6.0.RC1 - 04 December 2011
 + 352565 cookie httponly flag ignored
 + 353285 ServletSecurity annotation ignored
 + 357163 jetty 8 ought to proxy jetty8 javadocs
 + 357209 JSP tag listeners not called
 + 360051 SocketConnectionTest.testServerClosedConnection is excluded.
 + 361135 Allow session cookies to NEVER be marked as secure, even on HTTPS
   requests.
 + 362249 update shell scripts to jetty8
 + 363878 Add ecj compiler to jetty-8 for jsp
 + 364283 can't parse the servlet multipart-config for the web.xml
 + 364430 Support web.xml enabled state for servlets
 + 365370 ServletHandler can fall through to nested handler

jetty-7.6.0.RC0 - 29 November 2011
 + 349110 fixed bypass chunk handling
 + 360546 handle set count exceeding max integer
 + 362111 StdErrLog.isDebugEnabled() returns true too often
 + 362113 Improve Test Coverage of org.eclipse.jetty.util.log classes
 + 362407 setTrustStore(Resource) -> setTrustStoreResource(R)
 + 362447 add setMaxNonceAge() to DigestAuthenticator
 + 362468 NPE at line org.eclipse.jetty.io.BufferUtil.putHexInt
 + 362614 NPE in accepting connection
 + 362626 IllegalStateException thrown when SslContextFactory preconfigured
   with SSLContext
 + 362696 expand virtual host configuration options to ContextHandler and add
   associated test case for new behavior
 + 362742 improved UTF8 exception reason
 + 363124 improved websocket close handling
 + 363381 Throw IllegalStateException if Request uri is null on getServerName
 + 363408 GzipFilter should not attempt to compress HTTP status 204
 + 363488 ShutdownHandler use stopper thread
 + 363718 Setting java.rmi.server.hostname in jetty-jmx.xml
 + 363757 partial fix
 + 363785 StdErrLog must use system-dependent EOL.
 + 363943 ignore null attribute values
 + 363993 EOFException parsing HEAD response in HttpTester
 + 364638 SCEP does idle timestamp checking. New setCheckForIdle method
   controls onIdleExpired callback. 364921 a second onIdleExpired callback will
   result in close rather than a shutdown output.
 + 364657 Support HTTP only cookies from standard API
 + JETTY-1442 add _hostHeader setter for ProxyRule
 + Refactored NIO layer for better half close handling

jetty-8.0.4.v20111024 - 24 October 2011
 + 358263 JDBCSessionIdManager add setDatasource(DataSource) method
 + 358649 Replace existing StdErrLog system properties for DEBUG/IGNORED with
   LEVEL instead.
 + 360836 Accept parameters with bad UTF-8. Use replacement character
 + 360912 CrossOriginFilter does not send Access-Control-Allow-Origin on
   responses. 355103 Make allowCredentials default to true in
   CrossOriginFilter.
 + 360938 Connections closed after a while.
 + 361135 secure cookies for sessions
 + 361319 Log initialization does not catch correct exceptions on all jvms
 + 361325 359292 Allow KeyStore to be set
 + 361456 release timer task on connection failed
 + 361655 ExecutorThreadPool.isLowOnThreads() returns wrong value.
 + JETTY-1444 start threadpool before selector manager

jetty-7.5.4.v20111024 - 24 October 2011
 + 358263 JDBCSessionIdManager add setDatasource(DataSource) method
 + 358649 Replace existing StdErrLog system properties for DEBUG/IGNORED with
   LEVEL instead.
 + 360836 Accept parameters with bad UTF-8. Use replacement character
 + 360912 CrossOriginFilter does not send Access-Control-Allow-Origin on
   responses. 355103 Make allowCredentials default to true in
   CrossOriginFilter.
 + 360938 Connections closed after a while.
 + 361319 Log initialization does not catch correct exceptions on all jvms
 + 361325 359292 Allow KeyStore to be set
 + 361456 release timer task on connection failed
 + 361655 ExecutorThreadPool.isLowOnThreads() returns wrong value.
 + JETTY-1444 start threadpool before selector manager

jetty-8.0.3.v20111011 - 11 October 2011
 + 348978 migrate jetty-http-spi
 + 358649 StdErrLog system properties for package/class logging LEVEL.

jetty-8.0.2.v20111006 - 06 October 2011
 + 336443 add missing comma in DigestAuthenticator string
 + 342161 ScannerTest fails intermittently on Mac OS X
 + 346419 testing HttpClient FDs
 + 353267 Request._parameters initialization bug
 + 353509 jetty-client unit tests are running too long
 + 353627 Basic Auth checks that Basic method has been send
 + 356144 Allow SelectorManager thread priority to be set
 + 356274 Start SSL socket factory in call to open()
 + 357163 jetty 8 ought to proxy jetty8 javadocs
 + 357178 websockets draft 14 support
 + 357188 Send content buffer directly
 + 357209 JSP tag listeners not called
 + 357216 Logging via Log4J does not expand braces in format strings
 + 357240 more half close refinements
 + 357338 remove debug
 + 357672 resolve issue with serializing pojos with mongodb session manager,
   thanks to john simone for the discovery and fix
 + 357959 Include javadoc in distribution
 + 358027 NullPointerException in ResourceHandler with jetty-stylesheet.css
 + 358035 idle time only active if > 0
 + 358147 Add catch for UnknownHostException to fix leaky file descriptor in
   client
 + 358164 Dispatch from servlet to handler
 + 358263 add method for osgi users to register a driver as Class.forName does
   not work for them
 + 358649 StdErrLog system properties for package/class logging LEVEL.
 + 358674 Still allows sslv3 for now
 + 358687 Updated jsp does not scan for system tlds Fixed pattern.
 + 358784 JSP broken on Java 1.5
 + 358925 bit more javadoc on usage
 + 358959 File descriptor leak with UnresolvedAddressException
 + 359309 adjust previous test for servletPath to include pathInfo
 + 359673 updated websocket version handling
 + 359675 Principal != String, fix for issue in property file login manager
 + 360051 SocketConnectionTest.testServerClosedConnection is excluded.
 + 360066 jsps referenced in web.xml <jsp-file> elements do not compile
 + JETTY-1130 Access Sessions from HashSessionIdManager
 + JETTY-1277 Fixed sendRedirect encoding of relative locations
 + JETTY-1322 idle sweeper checks for closed endp
 + JETTY-1377 extra logging for busy selector
 + JETTY-1378 new sys property for the latest jsp-impl to force the use of the
   JDTCompiler when running in OSGi.
 + JETTY-1414 applied to PropertyUserStore
 + JETTY-1415 Start/Stop Server and Client only once in test, code format
 + JETTY-1420 Set Host header for new request in RedirectListener
 + JETTY-1421 Implement RedirectListener.onException,onConnectionFailed
 + JETTY-1423 force connection to be closed returned
 + JETTY-1430 local JNDI contexts don't carry environment
 + JETTY-1434 Add a jsp that exercises jstl.
 + JETTY-1439 space in directory installation path causes classloader problem

jetty-7.5.3.v20111011 - 11 October 2011
 + 348978 migrate jetty-http-spi
 + 358649 StdErrLog system properties for package/class logging LEVEL.

jetty-7.5.2.v20111006 - 06 October 2011
 + 336443 check nonce count is increasing
 + 342161 ScannerTest fails intermittently on Mac OS X
 + 346419 testing HttpClient FDs
 + 353267 Request._parameters initialization bug
 + 353509 jetty-client unit tests are running too long
 + 353627 Basic Auth checks that Basic method has been send
 + 356144 Allow SelectorManager thread priority to be set
 + 356274 Start SSL socket factory in call to open()
 + 357178 websockets draft 14 support
 + 357188 Send content buffer directly
 + 357209 JSP tag listeners not called
 + 357216 Logging via Log4J does not expand braces in format strings
 + 357240 more half close refinements
 + 357338 remove debug
 + 357672 resolve issue with serializing pojos with mongodb session manager,
   thanks to john simone for the discovery and fix
 + 357959 Include javadoc in distribution
 + 358027 NullPointerException in ResourceHandler with jetty-stylesheet.css
 + 358035 idle time only active if > 0
 + 358147 Add catch for UnknownHostException to fix leaky file descriptor in
   client
 + 358164 Dispatch from servlet to handler
 + 358263 add method for osgi users to register a driver as Class.forName does
   not work for them
 + 358649 StdErrLog system properties for package/class logging LEVEL.
 + 358674 Still allows sslv3 for now
 + 358687 Updated jsp does not scan for system tlds Fixed pattern.
 + 358784 JSP broken on Java 1.5
 + 358925 bit more javadoc on usage
 + 358959 File descriptor leak with UnresolvedAddressException
 + 359309 adjust previous test for servletPath to include pathInfo
 + 359673 updated websocket version handling
 + 359675 Principal != String, fix for issue in property file login manager
 + 360051 SocketConnectionTest.testServerClosedConnection is excluded.
 + 360066 jsps referenced in web.xml <jsp-file> elements do not compile
 + JETTY-1130 Access Sessions from HashSessionIdManager
 + JETTY-1277 Fixed sendRedirect encoding of relative locations
 + JETTY-1322 idle sweeper checks for closed endp
 + JETTY-1377 extra logging for busy selector
 + JETTY-1378 new sys property for the latest jsp-impl to force the use of the
   JDTCompiler when running in OSGi.
 + JETTY-1414 applied to PropertyUserStore
 + JETTY-1415 Start/Stop Server and Client only once in test, code format
 + JETTY-1420 Set Host header for new request in RedirectListener
 + JETTY-1421 Implement RedirectListener.onException,onConnectionFailed
 + JETTY-1423 force connection to be closed returned
 + JETTY-1430 local JNDI contexts don't carry environment
 + JETTY-1434 Add a jsp that exercises jstl.
 + JETTY-1439 space in directory installation path causes classloader problem

jetty-8.0.1.v20110908 - 08 September 2011
 + 350634 Added Resource.newResource(File)
 + 356190 fix monodb tests  for changed test api
 + 356428 removed timed waits from test
 + 356693 reduce visibility to webapp of websocket implementations
 + 356695 jetty server jars are provided for websockets
 + 356726 Instead of the sessionDestroyed called sessionCreated after
   invalidate session
 + 356751 Add null protection to ServletContextHandler.doStop
 + 356823 correctly decode close codes.  Send not utf-8 close code.
 + 357058 Acceptor thread blocking

jetty-7.5.1.v20110908 - 08 September 2011
 + 350634 Added Resource.newResource(File)
 + 356190 fix monodb tests  for changed test api
 + 356428 removed timed waits from test
 + 356693 reduce visibility to webapp of websocket implementations
 + 356695 jetty server jars are provided for websockets
 + 356726 Instead of the sessionDestroyed called sessionCreated after
   invalidate session
 + 356751 Add null protection to ServletContextHandler.doStop
 + 356823 correctly decode close codes.  Send not utf-8 close code.
 + 357058 Acceptor thread blocking

jetty-8.0.0.v20110901 - 01 September 2011
 + 352565 cookie httponly flag ignored
 + 353073 better warnings
 + 353285 ServletSecurity annotation ignored
 + 356421 Upgraded websocket to draft 13 support

jetty-7.5.0.v20110901 - 01 September 2011
 + 353073 better warnings
 + 356421 Upgraded websocket to draft 13 support

jetty-7.5.0.RC2 - 30 August 2011
 + 293739 Hide stacks in named log testing. Various other minor log cleanups in
   output.
 + 352188 TestClient correctly processes --host option in jetty-websocket
 + 352222 Moved JmxMonitor functionality from Codehaus
 + 353014 TimeoutExchangeTest run time reduced
 + 353073 deprecated non factory method for websocket clients
 + 353192 Better warning for classes of wrong type
 + 353623 Added new methods to HttpExchange
 + 353624 HttpURI accepts java.net.URI object in constructor
 + 354080 ServletContextHandler allows to replace any subordinate handler when
   restarted
 + 355478 set public to HashedSession, looks like honest mistake and not by
   design to be this way
 + 355854 remove automatic conversion in favor of issuing a warning for
   jetty-web.xml that can't be processed
 + 356128 Moved integration tests from jetty-monitor to test-integration module
 + 356137 Upgrade to jsp implementation version 2.1.3-b10
 + 356144 added SelectorManager.setSelectorPriorityDelta(int)
 + JETTY-1410 handle 1xx in similar fashion to 401s and 302s

jetty-7.5.0.RC1 - 19 August 2011
 + 276670 SLF4J loggers show correct location information
 + 335001 Eliminate expected exceptions from log when running in JBoss
 + 355103 Make allowCredentials default to true in CrossOriginFilter
 + 355162 Allow creating an empty resource collection
 + JETTY-1410 HTTP client handles CONTINUE 100 response correctly
 + JETTY-1414 HashLoginService doesn't refresh realm if specified config
   filename is not an absolute platform specific value

jetty-8.0.0.RC0 - 16 August 2011
 + 352565 cookie httponly flag ignored
 + 353285 ServletSecurity annotation ignored
 + Enable annotations by default
 + Merge from jetty-7.4.3

jetty-8.0.0.M3 - 27 May 2011
 + 324505 Implement API login
 + 335500 request.getParts() throws a NullPointerException
 + 343472 isUserInRole does not prevent subsequent login call.
 + 346180 jsp-2.2 support
 + Updated to jetty-7.4.2.v20110526

jetty-7.5.0.RC0 - 15 August 2011
 + 298502 Handle 200 Connect responses with no content-length
 + 347484 / - > ${/} in some paths in grant codebases
 + 349005 add javadoc detailing the convenience hack of removing leading /'s
 + 351516 Refactored sessions to better support nosql session managers
 + 351576 Do not use deprecated method File.toURL()
 + 352046 Need try/catch around features set in XmlParser
 + 352133 Generally resolve java 1.5isms
 + 352176 xml parsing on startElement should be more flexible on using qName or
   localName
 + 352421 HttpURI paths beginning with '.'
 + 352684 Implemented spinning thread analyzer
 + 352786 GzipFilter fails to pass parameters to GzipResponseWrapper
 + 352999 ExpireTest running too long
 + 353073 WebSocketClient
 + 353095 maven-jetty-plugin: PermGen leak due to javax.el.BeanELResolver
 + 353165 addJars can follow symbolic link jar files
 + 353210 Bundle-Version in o.e.j.o.boot.logback fix
 + 353465 JAASLoginService ignores callbackHandlerClass
 + 353563 HttpDestinationQueueTest too slow
 + 353862 Improve performance of QuotedStringTokenizer.quote()
 + 354014 Content-Length is passed to wrapped response in GZipFilter
 + 354204 Charset encodings property file not used
 + 354397 RewriteRegexRule handles special characters in regex group
 + 354466 Typo in example config of jetty-plus.xml

jetty-7.4.5.v20110725 - 25 July 2011
 + 347484 / - > ${/} in some paths in grant codebases
 + 352133 resolve some 1.5isms
 + 352421 HttpURI paths beginning with '.'
 + 352786 GzipFilter fails to pass parameters to GzipResponseWrapper

jetty-7.4.4.v20110707 - 07 July 2011
 + 308851 Converted all jetty-client module tests to JUnit 4
 + 345268 JDBCSessionManager does not work with maxInactiveInterval = -1
 + 350397 SelectChannelConnector does not shutdown gracefully
 + 350634 Reverted FileResource constructor changes
 + 351039 Forward dispatch should retain locale
 + 351199 HttpServletResponse.encodeURL() wrongly encodes an url without path
   when cookies are disabled
 + JETTY-1153 Default charset/encoding of HTTP POST requests
 + JETTY-1380 Jetty Rewrite example does not work in Hightide

jetty-7.4.3.v20110701 - 01 July 2011
 + 295832 ProxyServlet more extensible and configurable
 + 302566 GZIP handler for embedded Jetty servers
 + 308851 Converted HttpExchangeTest and related tests to JUnit 4
 + 324704 JDBC Session Manager reloading session
 + 332200 Eliminate expected exceptions from log while using
   org.eclipse.jetty.jmx bundle
 + 347468 o.e.j.deploy.binding.GlobalWebappConfigBindingTest fails on Windows
   platform
 + 347617 Dynamically install/update/remove OSGi bundles discovered in the
   contexts folder
 + 347717 start.jar destroys dependent child of --exec
 + 347889 OSGi should follow directive visibility:=reexport for
   META-INF/web-fragments and resources
 + 347898 Close channel on JVM exceptions
 + 348652 jetty.sh starts two unix processes
 + 348935 Close A tag in directory listing
 + 349344 Passing empty query string to UrlEncoded#decodeTo(String, MultiMap,
   String) does not yield an empty map
 + 349738 set buffer sizes for http client in proxy servlet
 + 349870 proxy servlet protect continuation against fast failing exchanges
 + 349896 SCEP supports zero idleTimeout
 + 349897 draft -09 websockets
 + 349997 MBeanContainer uses weak references
 + 350533 Add "Origin" to the list of allowed headers in CrossOriginFilter
 + 350634 Cleanup FileResource construction
 + 350642 Don't close SCEP during NIOBuffer manipulation
 + JETTY-1342 Recreate selector in change task
 + JETTY-1385 NPE in jetty client's
   HTttpExchange.setRequestContentSource(InputStream)
 + JETTY-1390 RewriteHandler handles encoded URIs

jetty-7.4.2.v20110526
 + 334443 Improve the ability to specify extra class paths using the Jetty
   Maven Plugin
 + 336220 tmp directory is not set if you reload a webapp with
   jetty-maven-plugin
 + 338364 Fixed expires header for set cookies
 + 345615 Enable SSL Session caching
 + 345729 binding for managing server and system classes globally
 + 345763 Source file is updated during the build
 + 345873 Update jetty-ssl.xml to new style
 + 345900 Handle IPv6 with default port
 + 346014 Fixed full HttpGenerator
 + 346124 ServletContext resources paths not resolved correctly when using UNC
   shares
 + 346179 o.e.j.util.ScannerTest fails on MacOS X platform
 + 346181 o.e.j.server.StressTest stalls on MacOS X platform
 + 346614 HttpConnection.handle() spins in case of SSL truncation attacks
 + 346764 OrderedGroupBinding deployment binding
 + 346998 AbstractLifeCycle.isRunning() returns false if state changes from
   STARTING to STARTED during call
 + 347137 Allow SSL renegotiations by default in HttpClient
 + 374174 Consistent mbean names
 + JETTY-1146 Encode jsessionid in sendRedirect
 + JETTY-1342 Recreate selector if wakeup throws JVM bug

jetty-7.4.1.v20110513
 + 288563 remove unsupported and deprecated --secure option
 + 332907 Add context property to ObjectName of JMX MBeans
 + 336056 Ability to override the computation of the ContextHandler to deploy
   the DefaultServlet on the HttpService
 + 340040 Support for a total timeout
 + 343083 Set nested dispatch type and connection
 + 343172 Check package implementor for version
 + 343277 add support for a context white list
 + 343352 make sure that jetty.osgi.boot is activated when a WAB is registered
 + 343482 refactored overlay deployer layout to use WAR layout
 + 343567 HttpClient does not limit the destination's exchange queue
 + 343680 Handle OSGi bundle jars not ending in ".war"
 + 343707 'REQUEST' is printed on console for each incoming HTTP request
 + 343923 flush timeouts applied to outer loop
 + 343936 Session idle calls unbind and remove listeners
 + 344059 Websockets draft-07
 + 344067 Add support for OSGi fragment bundles to add static resources to
   web-bundles
 + 344513 Attempting to set ConfigurationClasses in jetty-web.xml causes NPE
 + 344529 Ability to customize the error handling of the OSGi HttpService
 + 345047 Readded deprecated ScanningAppDeployer#setMonitoredDir
 + 345290 Weak references from SessionIdManager. HashSessionManager cleanup.
 + 345543 Always close endpoint on SSLException
 + 345656 Disambiguate SslContextFactory#validateCerts property
 + 345679 Allow setting an initialized KeyStore as keystore/truststore of
   SslContextFactory
 + 345704 jetty-nested works with forwarded SSL in cloudfoundry
 + JETTY-954 WebAppContext eats any start exceptions instead of stopping the
   server load
 + JETTY-1314 Handle bad URI encodings
 + JETTY-1324 Tested not using CESU-8 instead of UTF-8
 + JETTY-1326 Invoker names not hashCode based
 + JETTY-1343 IllegalArgumentException for bad % encodings
 + JETTY-1347 Updated ServletHander javadoc

jetty-7.4.0.v20110414
 + 342504 Scanner Listener
 + 342700 refine websocket API for anticipated changes
 + JETTY-1362 Set root cause of UnavailableException
 + Various test harness cleanups to avoid random failures

jetty-7.4.0.RC0
 + 324110 Added test harnesses for merging of QueryStrings.
 + 337685 Update websocket API in preparation for draft -07
 + 338627 HashSessionManager.getIdleSavePeriod returns milliseconds instead of
   seconds
 + 338807 Ignore content length in 1xx, 204, 304 responses
 + 338819 Externally control Deployment Manager application lifecycle
 + 339084 Fixed NPE with servlet 3.0 async listener
 + 339150 Validate client certificate when it is used for authentication
 + 339187 In the OSGi manifest of the jetty-all-server aggregate, mark
   javax.annotation as optional
 + 339543 Add configuration options for Certificate Revocation checking
 + 340265 Improve handling of io shutdown in SSL
 + 340621 Added SizedThreadPool interface
 + 340636 HashSessionManager lazy loads all sessions
 + 340838 Update ConnectHandler to perform half closes properly
 + 340878 Integrations should be able to load their own keystores
 + 340920 Dynamically assign RMI registry port for integration testing
 + 340949 Scanner delays file notifications until files are stable
 + 341006 Move inner enums out into separate file
 + 341105 Stack trace is printed for an ignored exception
 + 341145 WebAppContext MBean attribute serverClasses returns empty value
 + 341171 Locking in HttpDestination blocks all requests to the same address
 + 341206 Stop order is wrong in HandlerWrapper
 + 341255 org.eclipse.http usage in AJP/SessionId linkage
 + 341386 Remote close not detected by HttpClient
 + 341394 Remove 'Unavailable' JMX attributes of WebAppContext MBean
 + 341439 Blocking HttpClient does not use soTimeout for timeouts
 + 341561 Exception when adding o.e.j.s.DoSFilter as managed attribute
 + 341692 Fixed deadlock if stopped while starting
 + 341694 Disable AJP buffer resizing
 + 341726 JSONPojoConverter handles characters
 + 341736 Split jetty-nested out of war module
 + 341850 Protect QTP dump from bad stacks
 + 341992 Overlayed context deployer
 + JETTY-1245 Pooled Buffers implementation
 + JETTY-1354 Added jetty-nested
 + Added extra session removal test
 + Ensure generated fragment names are unique

jetty-8.0.0.M2 - 16 November 2010
 + 320073 Reconsile configuration mechanism
 + 321068 JSF2 fails to initialize
 + 324493 Registration init parameter handling null check, setInitParameters
   additive
 + 324505 Request.login method must throw ServletException if it cant login
 + 324872 allow disabling listener restriction from using *Registration
   interfaces
 + 327416 Change meaning of @HandlesTypes in line with latest interpretation by
   JSR315
 + 327489 Change meaning of @MultipartConfig to match servlet spec 3.0
   maintenance release 3.0a
 + 328008 Handle update to Servlet Spec 3 Section 8.2.3.h.ii
 + 330188 Reject web-fragment.xml with same <name> as another already loaded
   one
 + 330208 Support new wording on servlet-mapping and filter-mapping merging
   from servlet3.0a
 + 330292 request.getParts() returns only one part when the name is the same
 + Update to jetty-7.2.1.v20101111

jetty-7.3.1.v20110307 - 07 March 2011
 + 316382 Support a more strict SSL option with certificates
 + 333481 Handle UCS-4 codepoints in decode and encode
 + 335329 Moved blocking timeout handling to outside try catch
 + 336668 policy supports cert validation
 + 336691 Possible wrong length returned by ChannelEndPoint.flush() in case of
   RandomAccessFileBuffer
 + 336781 If xml parser is not validating, turn off external dtd resolution
 + 336793 Tee data filled and flushed from endpoint
 + 337258 Scanner start and end cycle notification
 + 337268 Allow specifying alias of a certificate to be used by SSL connector
 + 337270 Shared Timer for session management
 + 337271 Flush SSL endpoint when dispatch thread held forever
 + 337678 Readded optional async connection mode for HttpClient
 + 337685 Work in progress on draft 6 websockets
 + 337746 Fixed Session deIdle recursion
 + 337784 Improve HashSessionManager for session migrations
 + 337878 Extra tests of security constraints
 + 337896 HttpExchange.timeout does not override HttpClient.timeout
 + 337898 set client HttpConnection max idle time from exchange timeout
 + 338035 Default acceptors 0.25*CPUs and improved selector/acceptor thread
   names.
 + 338068 Leaking ConstraintMappings on redeploy
 + 338092 ProxyServlet leaks memory
 + 338607 Removed managed attributes when context is stopped
 + 338819 Externally control Deployment Manager application lifecycle
 + JETTY-1304 Allow quoted boundaries in Multipart filter
 + JETTY-1317 More elegent handling of bad URIs in requests
 + JETTY-1331 Allow alternate XML configuration processors (eg spring)
 + JETTY-1333 HttpClient _timeout and _soTimeout is messed up
 + JETTY-1335 HttpClient's SelectConnector clean-up
 + JETTY-1337 Workname cannot contain '.'
 + JETTY-1338 Trust default SecureRandom seed

jetty-7.3.0.v20110203 - 03 February 2011
 + 296978 standardizing various Testing Util Classes to jetty-test-helper
 + 319178 test failure fix in jetty-util on windows
 + 320457 add SPNEGO support
 + 324505 Implement API login
 + 328872 Multi Jetty xml files not loading if directory is referenced in
   jetty.conf
 + 329746 client option to set just truststore and use strict ssl context
 + 331803 Update XML configuration files to use proper arguments for startup
   command in examples
 + 332179 Fixed formatting of negative dates
 + 332432 Scanner.java now always scanning the canonical form of File
 + 332517 Improved DefaultServlet debug
 + 332703 Cleanup context scope JNDI at stop
 + 332796 Annotations inheritance does not work with jetty7
 + 332799 100% CPU on redeploy session invalidation
 + 332937 Added Destroyable Dumpable interfaces and reworked dependent
   lifecycles, specially of JNDI
 + 333247 fix api compat issue in ConstraintSecurityHandler
 + 333415 wired up HttpInput.available and added test harnesses
 + 333481 Handle UTF-32 codepoints in decode and encode
 + 333608 tlds defined in web.xml are not picked up
 + 333679 Refactored jetty-jmx. Moved mbeans to modules
 + 333717 HttpExchange able to return local address used
 + 333771 System properties are not available inside XML configuration file by
   using the 'property' tag
 + 333875 Monitor public constructor
 + 333892 Improved JVM bug detection
 + 334062 It should be possible to embed in the jetty.home.bundle the ssl
   keystore files
 + 334229 javax-security needs to import the package javax.security.cert in its
   OSGi manifest
 + 334311 fix buffer reuse issue in CachedExchange
 + 335329 Stop SSL spin during handshake and renogotiate
 + 335361 Fixed 'jetty.sh check' to show current PID when JETTY_PID env.
   variable is set
 + 335641 Cleaned up dispatch handling to avoid key.interestOps==0 when
   undispatched
 + 335681 Improve ChannelEndPoint.close() to avoid spinning
 + 335836 Race when updating SelectChannelEndPoint._dispatched
 + JETTY-1259 NullPointerException in JDBCSessionIdManager when invalidating
   session (further update)

jetty-7.2.2.v20101205 - 05 December 2010
 + 328789 Clean up tmp files from test harnesses
 + 330188 Reject web-fragment.xml with same <name> as another already loaded
   one
 + 330208 Support new wording on servlet-mapping and filter-mapping merging
   from servlet3.0a
 + 330210 Improve performance of writing large bytes arrays
 + 330229 Jetty tries to parse META-INF/*.tld when jsp-api is not on classpath,
   causing DTD entity resoluton to fail
 + 330265 start.jar --stop kills --exec subprocess
 + 330417 Atomic PUT in PutFilter
 + 330419 Reloading webapp duplicates StandardDescriptorProcessor
 + 330686 OSGi: Make org.eclipse.jetty.jsp-2.1 a fragment of
   org.apache.jasper.glassfish
 + 330732 Removed System.err debugging
 + 330764 Command line properties passed to start.jar --exec
 + 331230 Fixed low thread warnings when acceptors>threadpool
 + 331461 Fixed idle timeout for unflushed HTTP/1.0
 + 331567 IPAccessHandlerTest failed on MacOS fix
 + 331703 Fixed failing OSGI test TestJettyOSGiBootWithJsp.java on MacOSX
 + JETTY-1297 Improved matching of vhosts so that a vhost match has priority
 + JETTY-1307 Check that JarFileResource directories end with /
 + JETTY-1308 327109 (re)fixed AJP handling of empty packets

jetty-7.2.1.v20101111 - 11 November 2010
 + 324679 Fixed dedection of write before static content
 + 328008 Handle update to Servlet Spec 3 Section 8.2.3.h.ii
 + 328199 Ensure blocking connectors always close socket
 + 328205 Improved SelectManager stopping
 + 328306 Serialization of FormAuthentication
 + 328332 Response.getContentType works with setHeader
 + 328523 Fixed overloaded setters in AppProvider
 + 328778 Improved javadoc for secure session cookies
 + 328782 allow per connection max idle time to be set
 + 328885 web overrides do not override
 + 328988 Idle saving of session values
 + 329180 Spin check for Selector to stop
 + 329410 Enforce XmlConfiguration properties as Map<String,String>
 + 329602 only clear ServletContext attributes on doStop
 + 329642 Concurrent modification exception in Deployment Manager
 + 329643 Improved deployment of resource collections
 + JETTY-748 Prevent race close of socket by old acceptor threads
 + JETTY-1291 Extract query parameters even if POST content consumed
 + JETTY-1295 Contexts mixed up when hot-deploying on virtual hosts
 + JETTY-1297 Make ServletContext.getContext(String) virtual host aware

jetty-6.1.26 - 10 November 2010
 + JETTY-748 Prevent race close of socket by old acceptor threads
 + JETTY-1239 HTAccessHandler [allow from 127.0.0.1] does not work
 + JETTY-1291 Extract query parameters even if POST content consumed
 + JETTY-1293 Avoid usage of String.split
 + JETTY-1296 Always clear changes list in selectManager

jetty-6.1.26.RC0 - 20 October 2010
 + 325468 Clean work webapp dir before unpack
 + 327109 Fixed AJP handling of empty packets
 + 327562 Implement all X-Forwarded headers in ProxyServlet
 + JETTY-547 Improved usage of shutdownOutput before close.
 + JETTY-912 add per exchange timeout
 + JETTY-1051 offer jetty.skip flag for maven plugin
 + JETTY-1096 exclude maven and plexus classes from jetty plugin
 + JETTY-1248 Infinite loop creating temp MultiPart files
 + JETTY-1264 Idle timer deadlock
 + JETTY-1271 Handle unavailable request
 + JETTY-1278 J2se6 SPI filter handling fix
 + JETTY-1283 Allow JSONPojoConvertorFactory to set fromJSON
 + JETTY-1287 rewrite handler thread safe issue resolved
 + JETTY-1288 info when atypical classloader set to WebAppContext
 + JETTY-1289 MRU cache for filter chains
 + JETTY-1292 close input streams after keystore.load()

jetty-7.2.0.v20101020 - 20 October 2010
 + 289540 added javadoc into distribution
 + 297154 add source distribution artifact
 + 323985 Xmlconfiguration pulls start.jar config properties
 + 324369 Improved handling of multiple versions of
   draft-ietf-hybi-thewebsocketprotocol
 + 326734 Configure Digest maxNonceAge with Security handler init param
 + 327109 Fixed AJP handling of empty packets
 + 327183 Allow better configurability of HttpClient for TLS/SSL
 + 327469 removed needless java6 dependencies
 + 327562 Implement all X-Forwarded headers in ProxyServlet
 + 327601 Multipart Filter handles quoted tokens
 + 327725 Nested ResourceCaches
 + 328199 Ensure blocking connectors always close socket
 + 328205 Improved SelectManager stopping
 + 328273 Added serializable to default user identity
 + JETTY-1288 Info statement when atypical classloader set on WebAppContext
 + JETTY-1289 LRU cache for filter chains

jetty-7.2.0.RC0 - 01 October 2010
 + 314087 Simplified SelectorManager
 + 319334 Concurrent, sharable ResourceCache
 + 319370 WebAppClassLoader.Context
 + 319444 Two nulls are appended to log statements from ContextHanler$Context
 + 320073 Reconsile configuration mechanism
 + 320112 Websocket in aggregate jars
 + 320264 Removed duplicate mime.property entries
 + 320457 Added rfc2045 support to B64Code
 + 321232 BasicAuthenticator ignores bad Authorization header.
 + 321307 HashSessionManager calls passivation listeners.
 + 321730 SelectChannelEndPoint prints to System.err
 + 321735 HttpClient onException called for buffer overflow.
 + 322448 Added jetty-dir.css for directory listings
 + 322575 NPE in HotSwapHandler if old handler null
 + 322683 RewriteHandler thread safety
 + 323196 org.mortbay properties to org.eclipse
 + 323435 MovedContextHandler permanent redirection
 + 323464 IPv6 localhost with no Host header
 + 324110 Merge async dispatch parameters
 + 324158 Durable download or Orbit jars
 + 324260 Jetty-6 continuations handle complete calls
 + 324359 illegal actions on AsyncContext should not change its state.
 + 324360 validate input on getResource since loop logic obscures subclass
   input validation.
 + 324369 Implement draft-ietf-hybi-thewebsocketprotocol-01
 + 324377 Allow dispatch of ServletRequest and ServletResponse
 + 324379 Change content type after getWriter
 + 324501 Fire RequestListener.requestDestroyed in last-to-first order.
 + 324601 Check session expiry on access
 + 324679 Allow filter to write before static content
 + 324811 NPE in Server.dump
 + 324812 restore WebAppContext constructor used by geronimo integration
 + 325072 include to DefaultServlet of missing file throws
   FileNotFoundException
 + 325105 websocket ondisconnect fixed
 + 325128 websocket send during onConnect
 + 325468 Clean work webapp dir before unpack
 + 326612 Handle X-Forwarded-Proto header
 + JETTY-912 added per exchange timeout api
 + JETTY-1063 Plugin problems with spaces in classpath resource references
 + JETTY-1245 Do not use direct buffers with NIO SSL
 + JETTY-1249 Apply max idle time to all connectors
 + JETTY-1250 Parallel start of HandlerCollection
 + JETTY-1256 annotation and jta jars from Orbit
 + JETTY-1259 NullPointerException in JDBCSessionIdManager when invalidating
   session
 + JETTY-1261 errant listener usage in StandardDescriptorProcessor
 + JETTY-1263 JDBCSessionIdManager table creation fails on Oracle
 + JETTY-1265 Reason field option in client response
 + JETTY-1266 Destroy sessions before filters/servlets
 + JETTY-1268 Form Auth saves POST data
 + JETTY-1269 Improve log multithreadedness
 + JETTY-1270 Websocket closed endp protection
 + JETTY-1271 handled unavailable exception
 + JETTY-1279 Make jetty-plus.xml enable plus features for all webapps by
   default
 + JETTY-1281 Create new session after authentication
 + JETTY-1283 JSONPojoConvertorFactory can turn off fromJSON
 + Added ignore to Logger interface
 + Fix jetty-plus.xml for new configuration names
 + Improved debug dump

jetty-7.1.6.v20100715
 + 319519 Warn about duplicate configuration files
 + 319655 Reset HEAD status
 + JETTY-1247 synchronize recylcing of SSL NIO buffers
 + JETTY-1248 fix parsing of bad multiparts
 + JETTY-1249 Apply max idle time to all connectors
 + JETTY-1251 Replace then close selector for JVM bugs

jetty-8.0.0.M1 - 12 July 2010
 + 306350 Ensure jars excluded by ordering are not scanned for annotations
 + JETTY-1224 Change jetty-8 merge rules for fragment descriptors and
   annotations
 + Ensure <absolute-ordering> in web.xml overrides relative <ordering> in
   fragments
 + Ensure empty <absolute-ordering> implies exclusion of all fragments
 + Ensure servlet-api jar class inheritance hierarchy is scanned

jetty-7.1.5.v20100705
 + 288194 Add blacklist/whitelist to ProxyServlet and ProxyHandler
 + 296570 EOFException for HttpExchange when HttpClient.stop called.
 + 311550 The WebAppProvider should allow setTempDirectory
 + 316449 Websocket disconnect fix
 + 316584 Exception on startup if temp path has spaces and extractWAR=false
 + 316597 Removed null check and fixed name in Resource#hrefEncodeURI
 + 316909 CNFE: org.xml.sax.SAXException on org.eclipse.jetty.osgi.boot start
   with jsp fragment
 + 316970 jetty.sh fails to find JETTY_HOME in standard directories
 + 316973 jetty.sh claims java installation is invalid
 + 316976 removed quotes of JAVA_OPTIONS in jetty.sh
 + 317007 Unable to run Jetty OSGi when
   -Dosgi.compatibility.bootdelegation=false
 + 317019 Date HTTP header not sent for HTTP/1.0 requests
 + 317231 Ability to configure jetty with a fragment bundle that contains
   etc/jetty.xml
 + 317759 Allow roles and constraints to be added after init
 + 317906 OPTIONS correctly handles TRACE
 + 318308 Correct quoting of unicode control characters
 + 318470 unboxing NPE protection in HttpConnection
 + 318551 Optional uncheck Printwriter
 + 319060 Support web-bundles that are not expanded (bundle is zipped)
 + JETTY-1237 Save local/remote address to be available after close
 + Update ecj to 3.6 Helios release drop

jetty-6.1.25 - 26 July 2010
 + 320264 Removed duplicate mime.property entries
 + JETTY-1212 Long content lengths
 + JETTY-1214 Avoid ISE when scavenging invalid session
 + JETTY-1223 DefaultServlet: NPE when setting relativeResourceBase and
   resourceBase is not set
 + JETTY-1226 javax.activation needs to be listed in the system classes
 + JETTY-1237 Remember local/remote details of endpoint
 + JETTY-1251 protected against closed selector
 + COMETD-112 if two threads create the same channel, then create events may
   occur after subscribe events
 + Jetty-6 is now in maintenance mode.

jetty-7.1.4.v20100610
 + 292326 Stop continuations if server is stopped.
 + 292814 Make QoSFilter and DoSFilter JMX manageable
 + 293222 Improve request log to handle/show asynchronous latency
 + 294212 Can not customize session cookie path
 + 295715 AbstractSessionManager decoupled from Context
 + 298551 SslSocketConnector does not need keystore stream
 + 301608 Deregister shutdown hooks
 + 302350 org.eclipse.jetty.server.NCSARequestLog is missing JavaDoc
 + 303661 jetty.sh failes if JETTY_HOME is not writeable
 + 304100 Better document JMX setup in jetty-jmx.xml
 + 305300 AsyncContext.start dispatches runnable
 + 314299 Create test harness for JDBCLoginService
 + 314581 Implement the Sec-Websocket handshake
 + 315190 CrossOriginFilter avoid headers not understood by WebSocket
 + 315687 included init script fails to test for JETTY_HOME as empty
 + 315715 Improved Cookie version handling. Server.setMaxCookieVersion
 + 315744 Fixed STOP.PORT and STOP.KEY in start.jar
 + 315748 Removed --fromDaemon from start.jar (replaced with --daemon)
 + 315925 Improved context xml configuration handling
 + 315995 Incorrect package name in system classes list
 + 316119 Fixed idleTimeout for SocketEndPoint
 + 316254 Implement @DeclareRoles
 + 316334 Breaking change on org.eclipse.jetty.client.HttpExchange
 + 316399 Debug output in MultiPartFilter
 + 316413 Restarting webapp for packed war fails
 + 316557 OSGi HttpService failure due to undeployed context handlers
 + JETTY-547 Delay close after shutdown until request read
 + JETTY-1231 Support context request log handler

jetty-7.1.3.v20100526
 + 296567 HttpClient RedirectListener handles new HttpDestination
 + 297598 JDBCLoginService uses hardcoded credential class
 + 305898 Websocket handles query string in URI
 + 307457 Exchanges are left unhandled when connection is lost
 + 313205 Unable to run test-jdbc-sessions tests
 + 314009 jetty.xml configuration file on command line
 + 314177 JSTL support is broken
 + 314459 support maven3 for builds

jetty-7.1.2.v20100523
 + 308866 Update test suite to JUnit4 - Module jetty-util
 + 312948 Recycle SSL crypto buffers
 + 313196 randomly allocate ports for session test.
 + 313278 Implement octet ranges in IPAccessHandler
 + 313336 secure websockets
 + 314009 updated README.txt
 + Update links to jetty website and wiki on test webapp

jetty-7.1.1.v20100517
 + 302344 Make the list of available contexts if root context is not configured
   optional
 + 304803 Remove TypeUtil Integer and Long caches
 + 306226 HttpClient should allow changing the keystore and truststore type
 + 308850 Update test suite to JUnit4 - Module jetty-annotations
 + 308853 Update test suite to JUnit4 - Module jetty-deploy
 + 308854 Update test suite to JUnit4 - Module jetty-http
 + 308855 Update test suite to JUnit4 - Module jetty-io
 + 308856 Update test suite to JUnit4 - Module jetty-jmx
 + 308857 Update test suite to JUnit4 - Module jetty-jndi
 + 308858 Update test suite to JUnit4 - Module jetty-plus
 + 308859 Update test suite to JUnit4 - Module jetty-policy
 + 308860 Update test suite to JUnit4 - Module jetty-rewrite
 + 308862 Update test suite to JUnit4 - Module jetty-server
 + 308863 Update test suite to JUnit4 - Module jetty-servlet
 + 308867 Update test suite to JUnit4 - Module jetty-webapp
 + 310918 Fixed write blocking for client HttpConnection
 + 312526 Protect shutdown thread initialization during shutdown

jetty-7.1.0 - 05 May 2010
 + 306353 fixed cross context dispatch to root context.
 + 311154 Added deprecated StringBuffer API for backwards compatibility
 + 311554 Protect shutdown thread from Server#doStop
 + 312243 Optimized timeout handling

jetty-7.1.0.RC1 - 05 May 2010
 + 286889 Allow System and Server classes to be set on Server instance and when
   applied to all webapps
 + 291448 SessionManager has isCheckingRemoteSessionIdEncoding
 + 296650 JETTY-1198 reset idle timeout on request body chunks
 + 297104 HTTP CONNECT does not work correct with SSL destinations
 + 306782 Close connection when expected 100 continues is not sent
 + 308848 Update test suite to JUnit4 - Module jetty-ajp
 + 308861 Update test suite to JUnit4 - Module jetty-security
 + 308864 Update test suite to JUnit4 - Module jetty-servlets
 + 308865 Update test suite to JUnit4 - Module jetty-start
 + 308868 Update test suite to JUnit4 - Module jetty-websocket
 + 308869 Update test suite to JUnit4 - Module jetty-xml
 + 309153 Hide extracted WEB-INF/lib when running a non-extracted war
 + 309369 Added WebSocketLoadTest
 + 309686 Fixed response buffers usage
 + 310094 Improved start.jar options handling and configs
 + 310382 NPE protection when WAR is not a file
 + 310562 SslSocketConnector fails to start if excludeCipherSuites is set
 + 310634 Get the localport when opening a server socket.
 + 310703 Update test suite to JUnit4 - Module tests/test-integration
 + 310918 Synchronize content exchange
 + 311154 Use Appendable in preference to StringBuilder/StringBuffer in APIs
 + 311362 Optional org.eclipse.jetty.util.log.stderr.SOURCE
 + JETTY-1030 Improve jetty.sh script
 + JETTY-1142 Replace Set-Cookies with same name

jetty-7.1.0.RC0 - 27 April 2010
 + 294563 Websocket client connection
 + 297104 Improve handling of CONNECT method
 + 306349 ProxyServlet does not work unless deployed at /
 + 307294 Add AbstractLifeCycle.AbstractLifeCycleListener implementation
 + 307847 Fixed combining mime type parameters
 + 307898 Handle large/async websocket messages
 + 308009 ObjectMBean incorrectly casts getTargetException() to Exception
 + 308420 convert jetty-plus.xml to use DeploymentManager
 + 308925 Protect the test webapp from remote access
 + 309466 Removed synchronization from StdErrLog
 + 309765 Added JSP module
 + 310051 _configurationClasses now defaults to null in WebAppContext
 + 310094 Improved start.jar usage and config files
 + 310431 Default ErrorHandler as server Bean
 + 310467 Allow SocketConnector to create generic Connection objects
 + 310603 Make Logger interface consistent
 + 310605 Make a clean room implementation of the JSP logger bridge
 + JETTY-903 Stop both caches
 + JETTY-1200 SSL NIO Endpoint wraps non NIO buffers
 + JETTY-1202 Use platform default algorithm for SecureRandom
 + JETTY-1212 handle long content lengths
 + JETTY-1214 avoid ISE when scavenging invalid session
 + Add AnnotationConfiguration to jetty-plus.xml
 + Add NPE protection to ContainerInitializerConfiguration
 + Fix jetty-plus.xml reference to addLifeCycle
 + Merged 7.0.2.v20100331
 + Temporarily remove jetty-osgi module to clarify jsp version compatibility

jetty-7.0.2.v20100331 - 31 March 2010
 + 297552 Don't call Continuation timeouts from acceptor tick
 + 298236 Additional unit tests for jetty-client
 + 306782 httpbis interpretation of 100 continues. Body never skipped
 + 306783 NPE in StdErrLog when Throwable is null
 + 306840 Suppress content-length in requests with no content
 + 306880 Support for UPGRADE in HttpClient
 + 306884 Suspend with timeout <=0 never expires
 + 307589 updated servlet 3.0 continuations for final API
 + Allow Configuration array to be set on Server instance for all web apps
 + Ensure webapps with no WEB-INF don't scan WEB-INF/lib
 + Take excess logging statements out of startup

jetty-6.1.24 - 21 April 2010
 + 308925 Protect the test webapp from remote access
 + JETTY-903 Stop both caches
 + JETTY-1198 reset idle timeout on request body chunks
 + JETTY-1200 SSL NIO Endpoint wraps non NIO buffers
 + JETTY-1211 SetUID loadlibrary name and debug
 + COMETD-100 ClientImpl logs "null" as clientId
 + COMETD-107 Reloading the application with reload extension does not fire
   /meta/connect handlers until long poll timeout expires
 + COMETD-99 ClientImpl logs exceptions in listeners with "debug" level
 + Upgraded to cometd 1.1.1 client

jetty-6.1.23 - 02 April 2010
 + 292800 ContextDeployer - recursive setting is undone by FilenameFilter
 + 296569 removeLifeCycleListener() has no effect
 + 300178 HttpClients opens too many connections that are immediately closed
 + 304658 Inconsistent Expires date format in Set-Cookie headers with maxAge=0
 + 304698 org.eclipse.jetty.http.HttpFields$DateGenerator.formatCookieDate()
   uses wrong (?) date format
 + 306331 Session manager is kept after call to doScope
 + 306840 suppress content-length in requests without content
 + JETTY-875 Allow setting of advice field in response to Handshake
 + JETTY-983 Range handling cleanup
 + JETTY-1133 Handle multiple URL ; parameters
 + JETTY-1134 BayeuxClient: Connect msg should be sent as array
 + JETTY-1149 transient should be volatile in AbstractLifeCycle
 + JETTY-1153 System property for UrlEncoded charset
 + JETTY-1155 HttpConnection.close notifies HttpExchange
 + JETTY-1156 SSL blocking close with JVM Bug busy key fix
 + JETTY-1157 Don't hold array passed in write(byte[])
 + JETTY-1158 NPE in StdErrLog when Throwable is null
 + JETTY-1161 An Extension that measures round-trip delay for cometd messages.
 + JETTY-1162 Add support for async/sync message delivery to BayeuxClient
 + JETTY-1163 AJP13 forces 8859-1 encoding
 + JETTY-1168 Don't hold sessionIdManager lock when invalidating sessions
 + JETTY-1170 NPE on client when server-side extension returns null
 + JETTY-1174 Close rather than finish Gzipstreams to avoid JVM leak
 + JETTY-1175 NPE in TimesyncExtension
 + JETTY-1176 NPE in StatisticsExtension if client is null
 + JETTY-1177 Allow error handler to set cacheControl
 + JETTY-1178 Make continuation servlet to log the incoming JSON in case of
   parsing errors
 + JETTY-1180 Extension methods are wrongly called
 + JETTY-1182 COMETD-76 do not lock client while sending messages.
 + JETTY-1183 AcknowledgedMessagesClientExtension does not handle correctly
   message resend when client long polls again
 + JETTY-1186 Better document JMX setup in jetty-jmx.xml
 + JETTY-1188 Null old jobs in QueuedThreadPool
 + JETTY-1191 Limit size of ChannelId cache
 + JETTY-1192 Fixed Digested POST and HttpExchange onRetry
 + JETTY-1193 Exception details are lost in AbstractCometdServlet.getMessages
 + JETTY-1195 Coalesce buffers in ChannelEndPoint.flush()
 + JETTY-1196 Enable TCP_NODELAY by default in client connectors
 + JETTY-1197 SetUID module test fails when using Java 1.6 to build
 + JETTY-1199 FindBugs cleanups
 + JETTY-1202 Use platfrom default algorithm for SecureRandom
 + JETTY-1205 Memory leak in browser-to-client mapping
 + JETTY-1207 NPE protection in FormAuthenticator
 + COMETD-28 Improved concurrency usage in Bayeux and channel handling
 + COMETD-46 reset ContentExchange content on resend
 + COMETD-58 Extension.rcv() return null causes NPE in
   AbstractBayeux.PublishHandler.publish
 + COMETD-59 AcknowledgeExtension does not handle null channel in Message
 + COMETD-62 Delay add listeners until after client construction
 + JSON parses NaN as null
 + Remove references to old content in HttpClient client tests for www.sun.com
 + Updated JSP to 2.1.v20091210

jetty-7.0.2.RC0
 + 290765 Reset input for HttpExchange retry.
 + 292799 WebAppDeployer - start a started context?
 + 292800 ContextDeployer - recursive setting is undone by FilenameFilter
 + 294799 when configuring a webapp, don't look for WEB-INF/jetty6-web.xml
 + 296569 removeLifeCycleListener() has no effect
 + 296765 JMX Connector Server and ShutdownThread
 + 297421 Hide server/system classes from WebAppClassLoader.getResources
 + 297783 Handle HEAD reponses in HttpClient
 + 298144 Unit test for jetty-client connecting to a server that uses Basic
   Auth
 + 298145 Reorganized test harness to separate the HTTP PUT and HTTP GET test
   URLs
 + 298234 Unit test for jetty-client handling different HTTP error codes
 + 298667 DeploymentManager uses ContextProvider and WebAppProvider
 + 299455 Enum support in JSONPojoConvertor
 + 300178 HttpClients opens too many connections that are immediately closed
 + 300733 Jars from lib/ext are not visible for my web application
 + 300933 AbstractConnector uses concurrent objects for stats
 + 301089 Improve statistics available in StatisticsHandler and
   AbstractConnector
 + 302018 Improve statistics available in AbstractSessionHandler
 + 302198 Rename HttpClient authorization classes to Authentication
 + 302244 invalid configuration boolean conversion in FormAuthenticator
 + 302246 redirect loop using form authenticator
 + 302556 CrossOriginFilter does not work correctly when
   Access-Control-Request-Headers header is not present
 + 302669 WebInfConfiguration.unpack() unpacks WEB-INF/* from a
   ResourceCollection, breaking JSP reloading with ResourceCollections
 + 303526 Added include cyphers
 + 304307 Handle ;jsessionid in FROM Auth
 + 304532 Skip some tests on IBM JVMs until resolved
 + 304658 Inconsistent Expires date format in Set-Cookie headers with maxAge=0
 + 304698 org.eclipse.jetty.http.HttpFields$DateGenerator.formatCookieDate()
   uses wrong (?) date format
 + 304781 Reset HttpExchange timeout on slow request content.
 + 304801 SSL connections FULL fix
 + 305997 Coalesce buffers in ChannelEndPoint.flush()
 + 306028 Enable TCP_NODELAY by default in client connectors
 + 306330 Flush filter chain cache after Invoker servlet
 + 306331 Session manager is kept after call to doScope
 + JETTY-776 Make new session-tests module to concentrate all reusable session
   clustering test code
 + JETTY-910 Allow request listeners to access session
 + JETTY-983 Range handling cleanup
 + JETTY-1133 Handle multiple URL ; parameters
 + JETTY-1151 JETTY-1098 allow UTF-8 with 0 carry bits
 + JETTY-1153 System property for UrlEncoded charset
 + JETTY-1155 HttpConnection.close notifies HttpExchange
 + JETTY-1156 SSL blocking close with JVM Bug busy key fix
 + JETTY-1157 Don't hold array passed in write(byte[])
 + JETTY-1163 AJP13 forces 8859-1 encoding
 + JETTY-1174 Close rather than finish Gzipstreams to avoid JVM leak
 + JETTY-1177 Allow error handler to set cacheControl
 + JETTY-1179 Persistant session tables created on MySQL use wrong datatype
 + JETTY-1184 shrink thread pool even with frequent small jobs
 + JETTY-1192 Fixed Digested POST
 + JETTY-1199 FindBugs cleanups
 + Added IPAccessHandler
 + COMETD-46 reset ContentExchange response content on resend
 + JSON parses NaN as null
 + Updated Servlet3Continuation to final 3.0.20100224

jetty-8.0.0.M0 - 28 February 2010
 + Merged 7.0.1.v20091116
 + Updated servlet 3.0 spec 20100224
 + Updated to cometd 1.0.1

jetty-7.0.1.v20091125 - 25 November 2009
 + 274251 DefaultServlet supports exact match mode.
 + 288401 HttpExchange.cancel() Method Unimplemented
 + 289027 deobfuscate HttpClient SSL passwords
 + 289265 Test harness for async input
 + 289959 Improved ContextDeployer configuration
 + 289960 start.jar assumes command line args are configs
 + 291019 Fix default DEBUG option; "-D.DEBUG=true" now works
 + 291340 Race condition in onException() notifications
 + 291543 make bin/*.sh scripts executable in distribution
 + 291589 Update jetty-rewrite demo
 + 292546 Proactively enforce HttpClient idle timeout
 + 292642 Fix errors in embedded Jetty examples
 + 292825 Continuations ISE rather than ignore bad transitions
 + 293222 Improved StatisticsHandler for async
 + 293506 Unable to use jconsole with Jetty when running with security manager
 + 293557 Add "jad" mime mapping
 + 294154 Patched jetty-osgi
 + 294224 HttpClient timeout setting has no effect when connecting to host
 + 294345 Support for HTTP/301 + HTTP/302 response codes
 + 294563 Initial websocket implementation
 + 295421 Cannot reset() a newly created HttpExchange: IllegalStateException 0
   => 0
 + 295562 CrossOriginFilter does not work with default values in Chrome and
   Safari
 + JETTY-937 More JVM bug work arounds. Insert pause if all else fails
 + JETTY-983 Send content-length with multipart ranges
 + JETTY-1114 unsynchronised WebAppClassloader.getResource(String)
 + JETTY-1121 Merge Multipart query parameters
 + JETTY-1122 Handle multi-byte utf that causes buffer overflow
 + JETTY-1125 TransparentProxy incorrectly configured for test webapp
 + JETTY-1129 Filter control characters out of StdErrLog
 + JETTY-1135 Handle connection closed before accepted during JVM bug work
   around
 + JETTY-1144 fixed multi-byte character overflow
 + JETTY-1148 Reset partially read request reader.
 + COMETD-34 Support Baeyux MBean
 + CQ-3581 jetty OSGi contribution
 + CVE-2009-3555 Prevent SSL renegotiate for SSL vulnerability
 + Fixed client abort asocciation
 + Fixed XSS issue in CookieDump demo servlet.
 + Improved start.jar usage text for properties
 + Moved centralized logging and verifier back to sandbox
 + Promoted Jetty Centralized Logging from Sandbox
 + Promoted Jetty WebApp Verifier from Sandbox
 + Refactored continuation test harnessess

jetty-7.0.0.v20091005 - 05 October 2009
 + 291340 Race condition in onException() notifications

jetty-6.1.21 - 22 September 2009
 + 282543 HttpClient SSL buffer size fix
 + 288055 fix jetty-client for failed listener state machine
 + 288153 reset exchange when resending
 + 288182 PUT request fails during retry
 + JETTY-719 Document state machine of jetty http client
 + JETTY-933 State == HEADER in client
 + JETTY-936 Improved servlet matching and optimized
 + JETTY-1038 ChannelId.isParentOf returns the wrong result
 + JETTY-1061 Catch exceptions from cometd listeners
 + JETTY-1072 maven plugin handles context path not as documented
 + JETTY-1080 modified previous fix for windows
 + JETTY-1084 HEAD command not setting content-type in response under certain
   circumstances
 + JETTY-1090 resolve inifinte loop condition for webdav listener
 + JETTY-1092 MultiPartFilter can be pushed into infinite loop
 + JETTY-1093 Request.toString throws exception when size exceeds 4k
 + JETTY-1098 Default form encoding is UTF8
 + JETTY-1099 Improve cookie handling in BayeuxClient
 + JETTY-1100 extend setuid feature to allow setting max open file descriptors
 + JETTY-1102 Wrong usage of deliver() in private chat messages
 + JETTY-1108 SSL EOF detection
 + JETTY-1109 Improper handling of cookies in Terracotta tests
 + JETTY-1112 Response fails if header exceeds buffer size
 + JETTY-1113 IllegalStateException when adding servlet filters
   programmatically
 + JETTY-1114 Unsynchronize webapp classloader getResource
 + Fix DefaultServletTest for windows
 + Include tmp directory sweeper in build
 + Streamline jetty-jboss build, update sar to QueuedThreadPool
 + Update Jetty implementation of com.sun.net.httpserver.*

jetty-7.0.0.RC6 - 21 September 2009
 + 280723 Add non blocking statistics handler
 + 282543 HttpClient SSL buffer size fix
 + 283357 org.eclipse.jetty.server.HttpConnectionTest exceptions
 + 288055 jetty-client fails to resolve failed resolution attempts correctly
 + 288153 jetty-client resend doesn't reset exchange
 + 288182 PUT request fails during retry
 + 288466 LocalConnector is not thread safe
 + 288514 AbstractConnector does not handle InterruptedExceptions on shutdown
 + 288772 Failure to connect does not set status to EXCEPTED
 + 289146 formalize reload policy functionality
 + 289156 jetty-client: no longer throw runtime exception for bad authn details
 + 289221 HttpExchange does not timeout when using blocking connector
 + 289285 org.eclipse.jetty.continuation 7.0.0.RC5 imports the
   org.mortbay.util.ajax package
 + 289686 HttpExchange.setStatus() has too coarse synchronization
 + 289958 StatisticsServlet incorrectly adds StatisticsHandler
 + 289960 start.jar assumes command line args are configs
 + 290081 Eager consume LF after CR
 + 290761 HttpExchange isDone handles intercepted events.
 + JETTY-719 Document state machine of jetty http client
 + JETTY-780 CNFE during startup of webapp with spring-context >= 2.5.1
 + JETTY-936 274251 Improved servlet matching and optimized'
 + JETTY-1080 modify previous fix to work on windows
 + JETTY-1084 HEAD command not setting content-type in response under certain
   circumstances
 + JETTY-1086 Use UncheckedPrintWriter & cleaned up HttpStatus.Code usage
 + JETTY-1090 resolve potential infinite loop with webdav listener
 + JETTY-1092 MultiPartFilter can be pushed into infinite loop
 + JETTY-1093 Request.toString throws exception when size exceeds 4k
 + JETTY-1098 Default form encoding is UTF8
 + JETTY-1101 Updated servlet3 continuation constructor
 + JETTY-1105 Custom error pages aren't working
 + JETTY-1108 SSL EOF detection
 + JETTY-1112 Response fails if header exceeds buffer size
 + JETTY-1113 IllegalStateException when adding servlet filters
   programmatically
 + Copy VERSION.txt to distro
 + Fixed XSS issue in CookieDump demo servlet.
 + Remove printlns from jetty-plus
 + Tweak DefaultServletTest under windows

jetty-6.1.20 - 27 August 2009
 + 283513 Check endp.isOpen when blocking read
 + 283818 fixed merge of forward parameters
 + 285006 Fixed NPE in AbstractConnector during shutdown
 + 286535 ContentExchange status code
 + 286911 Clean out cache when recycling HTTP fields
 + JETTY-838 Don't log and throw
 + JETTY-874 Better error on full header.
 + JETTY-960 Support ldaps
 + JETTY-1046 maven-jetty-jspc-plugin keepSources takes affect only in
   packageRoot
 + JETTY-1057 XSS error page
 + JETTY-1065 Add RedirectRegexRule to provide match/replace/group redirect
   support
 + JETTY-1066 Send 400 error for request URI parse exceptions
 + JETTY-1068 Avoid busy flush of async SSL
 + JETTY-1069 Adjust Bayeux Java client backoff algorithm
 + JETTY-1070 Java Bayeux Client not sending /meta/disconnect on stop
 + JETTY-1074 JMX thread manipulation
 + JETTY-1077 HashSSORealm shares Principals between UserRealms
 + JETTY-1078 Automatic JSON Pojo Conversion
 + JETTY-1079 ResourceCollection.toString() can throw IllegalStateException
 + JETTY-1080 Ignore files that would be extracted outside the destination
   directory when unpacking WARs
 + JETTY-1081 Handle null content type in GzipFilter
 + JETTY-1084 Disable GzipFilter for HEAD requests
 + JETTY-1085 Allow url sessionID if cookie invalid
 + JETTY-1086 Added UncheckedPrintWriter to avoid ignored EOFs
 + JETTY-1087 Chunked SSL non blocking input
 + JETTY-1098 Upgrade jsp to SJSAS-9_1_1-B60F-07_Jan_2009
 + Added DebugHandler
 + Added getSubscriptions to cometd client
 + Clarified cometd interval timeout and allow per client intervals
 + COMETD-7 max latency config for lazy messages
 + Made unSubscribeAll public on cometd client
 + Removed clearing of queue in unSubscribeAll for cometd client
 + Update Main.main method to call setWar
 + Update test-jndi and test-annotation examples for atomikos 3.5.5

jetty-7.0.0.RC5 - 27 August 2009
 + 286911 Clean out cache when recycling HTTP fields
 + 287496 Use start.ini always and added --exec
 + 287632 FilterContinuations for blocking jetty6
 + JETTY-838 Don't log and throw
 + JETTY-874 Better header full warnings
 + JETTY-960 Support for ldaps
 + JETTY-1081 Handle null content type in GzipFilter
 + JETTY-1084 Disable GzipFilter for HEAD requests
 + JETTY-1085 Allow url sessionID if cookie invalid
 + JETTY-1086 Added UncheckedPrintWriter to avoid ignored EOFs
 + JETTY-1087 Chunked SSL non blocking input

jetty-6.1.19 - 01 July 2009
 + JETTY-799 shell script for jetty on cygwin
 + JETTY-863 Non blocking stats handler
 + JETTY-937 Further Improvements for sun JVM selector bugs
 + JETTY-970 BayeuxLoadGenerator latency handling
 + JETTY-1011 Grizzly uses queued thread pool
 + JETTY-1028 jetty:run plugin should check for the web.xml from the overlays
   if not found in src/main/webapp/WEB-INF/
 + JETTY-1029 Handle quoted cookie paths
 + JETTY-1031 Handle large pipeline
 + JETTY-1033 jetty-plus compiled with jdk1.5
 + JETTY-1034 Cookie parsing
 + JETTY-1037 reimplemented channel doRemove
 + JETTY-1040 jetty.client.HttpConnection does not handle non IOExceptions
 + JETTY-1042 Avoid cookie reuse on shared connection
 + JETTY-1044 add commons-daemon support as contrib/start-daemon module
 + JETTY-1045 Handle the case where request.PathInfo() should be "/*"
 + JETTY-1046 maven-jetty-jspc-plugin keepSources takes affect only in
   packageRoot
 + JETTY-1047 Cometd client can grow cookie headers
 + JETTY-1048 Default servlet can handle partially filtered large static
   content
 + JETTY-1049 Improved transparent proxy usability
 + JETTY-1054 Avoid double deploys
 + JETTY-1055 Cookie quoting
 + JETTY-1057 Error page stack trace XSS
 + JETTY-1058 Handle trailing / with aliases on
 + JETTY-1062 Don't filter cometd message without data

jetty-7.0.0.RC4 - 18 August 2009
 + 279820 Fixed HotSwapHandler
 + 285891 SessionAuthentication is serializable
 + 286185 Implement ability for JSON implementation to automatically register
   convertors
 + 286535 ContentExchange status code
 + JETTY-1057 XSS error page
 + JETTY-1079 ResourceCollection.toString
 + JETTY-1080 Ignore files that would be extracted outside the destination
   directory when unpacking WARs
 + Added discoverable start options

jetty-7.0.0.RC3 - 07 August 2009
 + 277403 remove system properties
 + 282447 concurrent destinations in HttpClient
 + 283172 fix Windows build, broken on directory creation with the
   DefaultServlet
 + 283375 additional error-checking on SSL connector passwords to prevent NPE
 + 283513 Check endp.isOpen when blocking read
 + 285697 extract parameters if dispatch has query
 + JETTY-1074 JMX thread manipulation
 + Improved deferred authentication handling

jetty-7.0.0.RC2 - 29 June 2009
 + 283375 improved extensibility of SSL connectors
 + 283818 fixed merge of forward parameters
 + 283844 Webapp / TLD errors are not clear
 + 284475 update jetty.sh for new OPTIONS syntax
 + 284510 Enhance jetty-start for diagnosis and unit testing
 + 284981 Implement a cross-origin filter
 + 285006 fix AbstractConnector NPE during shutdown.
 + Added DebugHandler
 + Added JavaUtilLog for Jetty logging to java.util.logging framework
 + backport jetty-8 annotation parsing to jetty-7
 + Disassociate method on IdentityService
 + Improved handling of overlays and resourceCollections

jetty-7.0.0.RC1 - 15 June 2009
 + 283344 Startup on windows is broken
 + JETTY-1066 283357 400 response for bad URIs
 + JETTY-1068 Avoid busy flush of async SSL

jetty-7.0.0.RC0 - 08 June 2009
 + 271535 Adding integration tests, and enabling RFC2616 tests
 + 280843 Buffer pool uses isHeader
 + 281287 Handle date headers before 1 Jan 1970
 + 282807 Better handling of 100 continues if response committed.
 + JETTY-967 create standalone build for PKCS12Import at codehaus
 + JETTY-1056 update jetty-ant module for Jetty 7 at codehaus trunk
 + JETTY-1058 Handle trailing / with aliases

jetty-7.0.0.M4 - 01 June 2009
 + 281059 NPE in QTP with debug on
 + JETTY-799 shell script for jetty on cygwin
 + JETTY-1031 Handle large pipeline
 + JETTY-1034 Cookie parsing
 + JETTY-1042 Prevent cookie leak between shared connection
 + JETTY-1048 Fix for large partially filtered static content
 + JETTY-1049 Improved transparent proxy usability
 + JETTY-1054 Avoid double deploys
 + JETTY-1055 Cookie quoting
 + JETTY-1057 Error page stack trace XSS

jetty-7.0.0.M3 - 20 June 2009
 + 274251 Allow dispatch to welcome files that are servlets (configurable)
 + 276545 Quoted cookie paths
 + 277403 Cleanup system property usage.
 + 277798 Denial of Service Filter
 + 279725 Support 100 and 102 expectations
 + 280707 client.HttpConnection does not catch and handle non-IOExceptions
 + 281470 Handle the case where request.PathInfo() should be "/*"
 + Added ContinuationThrowable
 + added WebAppContext.setConfigurationDiscovered for servlet 3.0 features
 + fixed race with expired async listeners
 + Numerous cleanups from static code analysis
 + Portable continuations for jetty6 and servlet3
 + Refactored AbstractBuffers to HttpBuffers for performance
 + refactored configuration mechanism
 + Refactored continuations to only support response wrapping

jetty-7.0.0.M2 - 18 May 2009
 + 273767 Update to use geronimo annotations spec 1.1.1
 + 275396 Added ScopedHandler to set servlet scope before security handler
 + JETTY-937 Work around Sun JVM bugs
 + JETTY-941 Linux chkconfig hint
 + JETTY-959 CGI servlet doesn't kill the CGI in case the client disconnects
 + JETTY-980 Fixed ResourceHandler ? handling, and bad URI creation in listings
 + JETTY-996 Make start-stop-daemon optional
 + JETTY-1003 java.lang.IllegalArgumentException: timeout can't be negative
 + JETTY-1004 CERT VU#402580 Canonical path handling includes ? in path segment
 + JETTY-1013 MySql Error with JDBCUserRealm
 + JETTY-1014 Enable start-stop-daemon by default on jetty.sh
   (START_STOP_DAEMON=1)
 + JETTY-1015 Reduce BayeuxClient and HttpClient lock contention
 + JETTY-1020 ZipException in org.mortbay.jetty.webapp.TagLibConfiguration
   prevents all contexts from being loaded

jetty-6.1.18 - 16 May 2009
 + JETTY-937 Improved work around sun JVM selector bugs
 + JETTY-1004 CERT VU#402580 Canonical path handling includes ? in path segment
 + JETTY-1008 ContinuationBayeux destroy is called
 + JETTY-1013 MySql Error with JDBCUserRealm
 + JETTY-1014 Enable start-stop-daemon by default on jetty.sh
   (START_STOP_DAEMON=1)
 + JETTY-1015 Reduce BayeuxClient and HttpClient lock contention
 + JETTY-1017 HttpDestination has too coarse locking
 + JETTY-1018 Denial of Service Filter
 + JETTY-1020 ZipException in org.mortbay.jetty.webapp.TagLibConfiguration
   prevents all contexts from being loaded
 + JETTY-1022 Removed several 1.5isms

jetty-5.1.15 - 18 May 2009
 + JETTY-418 synchronized load class
 + JETTY-1004 CERT VU402580 Canonical path handling includes ? in path segment
 + Fixes for CERT438616-CERT237888-CERT21284

jetty-6.1.17 - 30 April 2009
 + JETTY-936 Make optional dispatching to welcome files as servlets
 + JETTY-937 Work around sun JVM selector bugs
 + JETTY-941 Linux chkconfig hint
 + JETTY-957 Reduce hardcoded versions
 + JETTY-980 Security / Directory Listing XSS present
 + JETTY-982 Make test-jaas-webapp run with jetty:run
 + JETTY-983 Default Servlet sets accept-ranges for cached/gzipped content
 + JETTY-985 Allow listeners to implement both interfaces
 + JETTY-988 X-Forwarded-Host has precedence over X-Forwarded-Server
 + JETTY-989 GzipFilter handles addHeader
 + JETTY-990 Async HttpClient connect
 + JETTY-992 URIUtil.encodePath encodes markup characters
 + JETTY-996 Make start-stop-daemon optional
 + JETTY-997 Remove jpackage-utils dependency on rpm install
 + JETTY-1000 Avoided needless 1.5 dependency
 + JETTY-1002 cometd-api to 1.0.beta8
 + JETTY-1003 java.lang.IllegalArgumentException: timeout can't be negative
 + JETTY-1004 CERT VU#402580 Canonical path handling includes ? in path segment
 + JETTY-1006 Resume meta connect on all XD messages

jetty-7.0.0.M1 - 22 April 2009
 + 271258 FORM Authentication dispatch handling avoids caching
 + 271536 Add support to IO for quietly closing Readers / Writers
 + 273011 JETTY-980 JETTY-992 Security / Directory Listing XSS present
 + 273101 Fix DefaultServletTest XSS test case
 + 273153 Test for Nested references in DispatchServlet
 + JETTY-695 Handler dump
 + JETTY-983 DefaultServlet generates accept-ranges for cached/gzip content
 + Initial support for LoginService.logout
 + Removed HTTPConnection specifics from connection dispatching
 + Reworked authentication for deferred authentication
 + Reworked JMX for new layout

jetty-6.1.16 - 01 April 2009
 + JETTY-702 Create "jetty-tasks.xml" for the Ant plugin
 + JETTY-899 Standardize location for configuration files which go into etc
 + JETTY-936 Allow dispatch to welcome files that are servlets
 + JETTY-944 Lazy messages don't prevent long polls waiting
 + JETTY-946 Redeploys with maven jetty plugin of webapps with overlays don't
   work
 + JETTY-947 Exception stops terracotta session scavenger
 + JETTY-948 ConcurrentModificationException in TerracottaSessionManager
   scavenger
 + JETTY-949 Move cometd source to cometd.org project
 + JETTY-953 SSL keystore file input stream is not being closed directly
 + JETTY-956 SslSelectChannelConnector - password should be the default value
   of keyPassword if not specified
 + JETTY-959 CGI servlet doesn't kill the CGI in case the client disconnects
 + JETTY-964 Typo in Jetty 6.1.15 Manifest - Bundle-RequiredExcutionEnvironment
 + JETTY-972 Move cometd code back from cometd.org project (temporarily)
 + JETTY-973 Deliver same message to a collection of cometd Clients

jetty-7.0.0.M0 - 27 March 2009
 + JETTY-496 Support inetd/xinetd through use of System.inheritedChannel()
 + JETTY-540 Merged 3.0 Public Review changes
 + JETTY-567 Delay in initial TLS Handshake With FireFox 3 beta5 and
   SslSelectChannelConnector
 + JETTY-600 Automated tests of WADI integration + upgrade to WADI 2.0
 + JETTY-691 System.getProperty() calls ... wrap them in doPrivileged
 + JETTY-713 Expose additional AbstractConnector methods via MBean
 + JETTY-731 Completed DeliverListener for cometd
 + JETTY-748 RandomAccessFileBuffer for hadoop optimization
 + JETTY-749 Improved ArrayQueue
 + JETTY-765 ensure stop mojo works for all execution phases
 + JETTY-774 Improved caching of mime types with charsets
 + JETTY-775 AbstractSessionTest remove timing related test
 + JETTY-778 handle granular windows timer in lifecycle test
 + JETTY-779 Fixed line feed in request log
 + JETTY-781 Add "mvn jetty:deploy-war" for deploying a pre-assembled war
 + JETTY-782 Implement interval advice for BayeuxClient
 + JETTY-783 Update jetty self-signed certificate
 + JETTY-784 TerracottaSessionManager leaks sessions scavenged in other nodes
 + JETTY-786 Allow DataSourceUserRealm to create tables
 + JETTY-787 Handle MSIE7 mixed encoding
 + JETTY-788 Fix jotm for scoped jndi naming
 + JETTY-790 WaitingContinuations can change mutex if not pending
 + JETTY-792 TerracottaSessionManager does not unlock new session with
   requested id
 + JETTY-793 Fixed DataCache millisecond rounding
 + JETTY-794 WADI integration tests fail intermittently.
 + JETTY-795 NullPointerException in SocketConnector.java
 + JETTY-801 Bring back 2 arg EnvEntry constructor
 + JETTY-802 Modify the default error pages to make association with Jetty
   clearer
 + JETTY-804 HttpClient timeout does not always work
 + JETTY-805 Fix jetty-jaas.xml for new UserRealm package
 + JETTY-806 Timeout related Deadlocks in HTTP Client
 + JETTY-807 HttpTester to handle charsets
 + JETTY-808 cometd client demo run.sh
 + JETTY-809 Need a way to customize WEB-INF/lib file extensions that are added
   to the classpath
 + JETTY-811 Allow configuration of system properties for the maven plugin
   using a file
 + JETTY-813 Simplify NCSARequestLog.java
 + JETTY-814 Add org.eclipse.jetty.client.Address.toString()
 + JETTY-816 Implement reconnect on java bayeux client
 + JETTY-817 Aborted SSL connections may cause jetty to hang with full cpu
 + JETTY-818 Support javax.servlet.request.ssl_session_id
 + JETTY-821 Allow lazy loading of persistent sessions
 + JETTY-822 Commit when autocommit=true causes error with mysql
 + JETTY-823 Extend start.config profiles
 + JETTY-824 Access to inbound byte statistics
 + JETTY-825 URL decoding of spaces (+) fails for encoding not utf8
 + JETTY-830 Add ability to reserve connections on http client
 + JETTY-831 Add ability to stop java bayeux client
 + JETTY-832 More UrlDecoded handling in relation to JETTY-825
 + JETTY-834 Configure DTD does not allow <Map> children
 + JETTY-837 Response headers set via filter are ignored for static resources
 + JETTY-840 add default mime types to *.htc and *.pps
 + JETTY-841 Duplicate messages when sending private message to yourself with
   cometd chat demo
 + JETTY-842 NPE in jetty client when no path component
 + JETTY-843 META-INF/MANIFEST.MF is not present in unpacked webapp
 + JETTY-844 Replace reflection with direct invocation in Slf4jLog
 + JETTY-848 Temporary folder not fully cleanup after stop (via Sweeper)
 + JETTY-854 JNDI scope does not work with applications in a .war
 + JETTY-859 MultiPartFilter ignores the query string parameters
 + JETTY-861 switched buffer pools to ThreadLocal implementation
 + JETTY-862 EncodedHttpURI ignores given encoding in constructor
 + JETTY-866 jetty-client test case fix
 + JETTY-869 NCSARequestLog locale config
 + JETTY-870 NullPointerException in Response when performing redirect to wrong
   relative URL
 + JETTY-871 jetty-client expires() NPE race condition fixed
 + JETTY-876 Added new BlockingArrayQueue and new QueuedThreadPool
 + JETTY-890 merge jaspi branch to trunk
 + JETTY-894 Add android .apk to mime types
 + JETTY-897 Remove swing dependency in GzipFilter
 + JETTY-898 Allow jetty debs to start with custom java args provided by users
 + JETTY-899 Standardize location and build process for configuration files
   which go into etc
 + JETTY-909 Update useragents cache
 + JETTY-917 Change for JETTY-811 breaks systemProperties config parameter in
   maven-jetty-plugin
 + JETTY-922 Fixed NPE on getRemoteHost when socket closed
 + JETTY-923 Client supports attributes
 + JETTY-926 default location for generatedClasses of jspc plugin is incorrect
 + JETTY-938 Deadlock in the TerracottaSessionManager
 + JETTY-939 NPE in AbstractConfiguration.callPreDestroyCallbacks
 + JETTY-946 Redeploys with maven jetty plugin of webapps with overlays don't
   work
 + JETTY-950 Fix double-printing of request URI in request log
 + JETTY-953 SSL keystore file input stream is not being closed directly
 + JETTY-956 SslSelectChannelConnector - password should be the default value
   of keyPassword if not specified
 + moved to org.eclipse packages
 + simplified HandlerContainer API

jetty-6.1.15 - 04 March 2009
 + JETTY-923 BayeuxClient uses message pools to reduce memory footprint
 + JETTY-924 Improved BayeuxClient disconnect handling
 + JETTY-925 Lazy bayeux messages
 + JETTY-926 default location for generatedClasses of jspc plugin is incorrect
 + JETTY-931 Fix issue with jetty-rewrite.xml
 + JETTY-934 fixed stop/start of Bayeux Client
 + JETTY-938 Deadlock in the TerracottaSessionManager
 + JETTY-939 NPE in AbstractConfiguration.callPreDestroyCallbacks

jetty-6.1.15 - 02 March 2009
 + JETTY-923 BayeuxClient uses message pools to reduce memory footprint
 + JETTY-924 Improved BayeuxClient disconnect handling
 + JETTY-925 Lazy bayeux messages
 + JETTY-926 default location for generatedClasses of jspc plugin is incorrect

jetty-6.1.15.rc4 - 19 February 2009
 + JETTY-496 Support inetd/xinetd through use of System.inheritedChannel()
 + JETTY-713 Expose additional AbstractConnector methods via MBean
 + JETTY-749 Improved ack extension
 + JETTY-802 Modify the default error pages to make association with Jetty
   clearer
 + JETTY-811 Allow configuration of system properties for the maven plugin
   using a file
 + JETTY-815 Add comet support to jQuery javascript library
 + JETTY-840 add default mime types to *.htc and *.pps
 + JETTY-848 Temporary folder not fully cleanup after stop (via Sweeper)
 + JETTY-869 NCSARequestLog locale config
 + JETTY-870 NullPointerException in Response when performing redirect to wrong
   relative URL
 + JETTY-872 Handshake handler calls wrong extension callback
 + JETTY-878 Removed printStackTrace from WaitingContinuation
 + JETTY-879 Support extra properties in jQuery comet implementation
 + JETTY-882 ChannelBayeuxListener called too many times
 + JETTY-884 Use hashcode for threadpool ID
 + JETTY-887 Split configuration and handshaking in jquery comet
 + JETTY-888 Fix abort in case of multiple outstanding connections
 + JETTY-894 Add android .apk to mime types
 + JETTY-898 Allow jetty debs to start with custom java args provided by users
 + JETTY-909 Update useragents cache

jetty-6.1.15.rc3 - 28 January 2009
 + JETTY-691 System.getProperty() calls ... wrap them in doPrivileged
 + JETTY-844 Replace reflection with direct invocation in Slf4jLog
 + JETTY-861 switched buffer pools to ThreadLocal implementation
 + JETTY-866 jetty-client test case fix

jetty-6.1.15.rc2 - 23 January 2009
 + JETTY-567 Delay in initial TLS Handshake With FireFox 3 beta5 and
   SslSelectChannelConnector
 + adjustment to jetty-client assembly packaging

jetty-6.1.15.pre0 - 20 January 2009
 + JETTY-600 Automated tests of WADI integration + upgrade to WADI 2.0
 + JETTY-749 Reliable message delivery
 + JETTY-781 Add "mvn jetty:deploy-war" for deploying a pre-assembled war
 + JETTY-794 WADI integration tests fail intermittently.
 + JETTY-795 NullPointerException in SocketConnector.java
 + JETTY-798 Jboss session manager incompatible with LifeCycle.Listener
 + JETTY-801 Bring back 2 arg EnvEntry constructor
 + JETTY-802 Modify the default error pages to make association with Jetty very
   clear
 + JETTY-804 HttpClient timeout does not always work
 + JETTY-806 Timeout related Deadlocks in HTTP Client
 + JETTY-807 HttpTester to handle charsets
 + JETTY-808 cometd client demo run.sh
 + JETTY-809 Need a way to customize WEB-INF/lib file extensions that are added
   to the classpath
 + JETTY-814 Add org.eclipse.jetty.client.Address.toString()
 + JETTY-816 Implement reconnect on java bayeux client
 + JETTY-817 Aborted SSL connections may cause jetty to hang with full cpu
 + JETTY-819 Jetty Plus no more jre 1.4
 + JETTY-821 Allow lazy loading of persistent sessions
 + JETTY-824 Access to inbound byte statistics
 + JETTY-825 URL decoding of spaces (+) fails for encoding not utf8
 + JETTY-827 Externalize servlet api
 + JETTY-830 Add ability to reserve connections on http client
 + JETTY-831 Add ability to stop java bayeux client
 + JETTY-832 More UrlDecoded handling in relation to JETTY-825
 + JETTY-833 Update debian and rpm packages for new jsp-2.1-glassfish jars and
   servlet-api jar
 + JETTY-834 Configure DTD does not allow <Map> children
 + JETTY-837 Response headers set via filter are ignored for static resources
 + JETTY-841 Duplicate messages when sending private message to yourself with
   cometd chat demo
 + JETTY-842 NPE in jetty client when no path component
 + JETTY-843 META-INF/MANIFEST.MF is not present in unpacked webapp
 + JETTY-852 Ensure handshake and connect retried on failure for jquery-cometd
 + JETTY-854 JNDI scope does not work with applications in a .war
 + JETTY-855 jetty-client uber assembly support
 + JETTY-858 ContentExchange provides bytes
 + JETTY-859 MultiPartFilter ignores the query string parameters
 + JETTY-862 EncodedHttpURI ignores given encoding in constructor

jetty-6.1.14 - 14 November 2008
 + JETTY-630 jetty6-plus rpm is missing the jetty6-plus jar
 + JETTY-748 Reduced flushing of large content
 + JETTY-765 ensure stop mojo works for all execution phases
 + JETTY-777 include util5 on the jetty debs
 + JETTY-778 handle granular windows timer in lifecycle test
 + JETTY-779 Fixed line feed in request log
 + JETTY-782 Implement interval advice for BayeuxClient
 + JETTY-783 Update jetty self-signed certificate
 + JETTY-784 TerracottaSessionManager leaks sessions scavenged in other nodes
 + JETTY-787 Handle MSIE7 mixed encoding
 + JETTY-788 Fix jotm for new scoped jndi
 + JETTY-790 WaitingContinuations can change mutex if not pending
 + JETTY-791 Ensure jdk1.4 compatibility for jetty-6
 + JETTY-792 TerracottaSessionManager does not unlock new session with
   requested id
 + JETTY-793 Fixed DataCache millisecond rounding

jetty-6.1.12 - 04 November 2008
 + JETTY-731 Completed DeliverListener for cometd
 + JETTY-772 Increased default threadpool size to 250
 + JETTY-774 Cached text/json content type
 + JETTY-775 fix port of openspaces to jetty-6

jetty-7.0.0.pre5 - 30 October 2008
 + JETTY-766 Fix npe
 + JETTY-767 Fixed SSL Client no progress handshake bug
 + JETTY-768 Remove EnvEntry overloaded constructors
 + JETTY-769 jquery example error
 + JETTY-771 Ensure NamingEntryUtil is jdk1.4 compliant
 + JETTY-772 Increased default threadpool size to 250

jetty-6.1.12.rc5 - 30 October 2008
 + JETTY-703 maxStopTimeMs added to QueuedThreadPool
 + JETTY-762 improved QueuedThreadPool idle death handling
 + JETTY-763 Fixed AJP13 constructor
 + JETTY-766 Ensure SystemProperties set early on jetty-maven-plugin
 + JETTY-767 Fixed SSL Client no progress handshake bug
 + JETTY-768 Remove EnvEntry overloaded constructors
 + JETTY-771 Ensure NamingEntryUtil jdk1.4 compliant

jetty-7.0.0.pre4 - 28 October 2008
 + JETTY-241 Support for web application overlays in rapid application
   development (jetty:run)
 + JETTY-319 improved passing of exception when webapp unavailable
 + JETTY-331 SecureRandom hangs on systems with low entropy (connectors slow to
   start)
 + JETTY-591 No server classes for jetty-web.xml
 + JETTY-604 AbstractSession.setSessionURL
 + JETTY-670 $JETTY_HOME/bin/jetty.sh not worked in Solaris, because of
   /usr/bin/which has no error-code
 + JETTY-676 ResourceHandler doesn't support HTTP HEAD requests
 + JETTY-677 GWT serialization issue
 + JETTY-680 Can't configure the ResourceCollection with maven
 + JETTY-681 JETTY-692 MultiPartFilter is slow for file uploads
 + JETTY-682 Added listeners and queue methods to cometd
 + JETTY-686 LifeCycle.Listener
 + JETTY-687 Issue with servlet-mapping in dynamic servlet invoker
 + JETTY-688 Cookie causes NumberFormatException
 + JETTY-689 processing of non-servlet related annotations
 + JETTY-690 Updated XBean dependencies to XBean version 3.4.3 and Spring
   2.0.5.
 + JETTY-696 jetty.sh restart not working
 + JETTY-698 org.eclipse.resource.JarResource.extract does not close
   JarInputStream jin
 + JETTY-699 Optimized cometd sending of 1 message to many many clients
 + JETTY-700 unit test for unread request data
 + JETTY-703 maxStopTimeMs added to QueuedThreadPool
 + JETTY-708 allow 3 scopes for jndi resources: jvm, server or webapp
 + JETTY-709 Jetty plugin's WebAppConfig configured properties gets overridden
   by AbstractJettyRunMojo even when already set
 + JETTY-710 Worked around poor implementation of File.toURL()
 + JETTY-711 DataSourceUserRealm implementation
 + JETTY-712 HttpClient does not handle request complete after response
   complete
 + JETTY-715 AJP Key size as Integer
 + JETTY-716 Fixed NPE on empty cometd message
 + JETTY-718 during ssl unwrap, return true if some bytes were read, even if
   underflow
 + JETTY-720 fix HttpExchange.waitForStatus
 + JETTY-721 Support wildcard in VirtualHosts configuration
 + JETTY-723 jetty.sh does not check if TMP already is set
 + JETTY-724 better handle EBCDIC default JVM encoding
 + JETTY-728 Improve Terracotta integration and performances
 + JETTY-730 Set SAX parse features to defaults
 + JETTY-731 DeliverListener for cometd
 + JETTY-732 Case Sensitive Basic Authentication Response Header
   Implementations
 + JETTY-733 Expose ssl connectors with xbean
 + JETTY-735 Wrong default jndi name on DataSourceUserRealm
 + JETTY-736 Client Specific cometd advice
 + JETTY-737 refactored jetty.jar into jetty, xml, security, ssl, webapp and
   deploy jars
 + JETTY-738 If jetty.sh finds a pid file is does not check to see if a process
   with that pid is still running
 + JETTY-739 Race in QueuedThreadPool
 + JETTY-741 HttpClient connects slowly due to reverse address lookup by
   InetAddress.getHostName()
 + JETTY-742 Private messages in cometd chat demo
 + JETTY-747 Handle HttpClient exceptions better
 + JETTY-755 Optimized HttpParser and buffers for few busy connections
 + JETTY-757 Unhide JAAS classes
 + JETTY-758 Update JSP to glassfish tag SJSAS-9_1_1-B51-18_Sept_2008
 + JETTY-759 Fixed JSON small negative real numbers
 + JETTY-760 Handle wildcard VirtualHost and normalize hostname in
   ContextHandlerCollection
 + JETTY-762 improved QueuedThreadPool idle death handling
 + JETTY-763 Fixed AJP13 constructor
 + JETTY-766 Ensure SystemProperties set early on jetty-maven-plugin

jetty-6.1.12.rc4 - 21 October 2008
 + JETTY-319 improved passing of exception when webapp unavailable
 + JETTY-729 Backport Terracotta integration to Jetty6.1 branch
 + JETTY-744 Backport of JETTY-741: HttpClient connects slowly due to reverse
   address lookup by InetAddress.getHostName()
 + JETTY-747 Handle exceptions better in HttpClient
 + JETTY-755 Optimized HttpParser and buffers for few busy connections
 + JETTY-758 Update JSP 2.1 to glassfish tag SJSAS-9_1_1-B51-18_Sept_2008
 + JETTY-759 Fixed JSON small negative real numbers
 + JETTY-760 Handle wildcard VirtualHost and normalize hostname in
   ContextHandlerCollection

jetty-6.1.12.rc3 - 10 October 2008
 + JETTY-241 Support for web application overlays in rapid application
   development (jetty:run)
 + JETTY-686 LifeCycle.Listener
 + JETTY-715 AJP key size
 + JETTY-716 NPE for empty cometd message
 + JETTY-718 during ssl unwrap, return true if some bytes were read, even if
   underflow
 + JETTY-720 fix HttpExchange.waitForStatus
 + JETTY-721 Support wildcard in VirtualHosts configuration
 + JETTY-722 jndi related threadlocal not cleared after deploying webapp
 + JETTY-723 jetty.sh does not check if TMP already is set
 + JETTY-725 port JETTY-708 (jndi scoping) to jetty-6
 + JETTY-730 set SAX parser features to defaults
 + JETTY-731 DeliverListener for cometd
 + JETTY-732 Case Sensitive Basic Authentication Response Header
   Implementations
 + JETTY-736 Client Specific cometd advice
 + JETTY-738 If jetty.sh finds a pid file is does not check to see if a process
   with that pid is still running
 + JETTY-739 Race in QueuedThreadPool
 + JETTY-742 Private messages in cometd chat demo

jetty-6.1.12rc2 - 12 September 2008
 + JETTY-282 Support manually-triggered reloading
 + JETTY-331 SecureRandom hangs on systems with low entropy (connectors slow to
   startup)
 + JETTY-591 No server classes for jetty-web.xml
 + JETTY-670 $JETTY_HOME/bin/jetty.sh not worked in Solaris, because of
   /usr/bin/which has no error-code
 + JETTY-671 Configure DTD does not allow <Property> children
 + JETTY-672 Utf8StringBuffer doesn't properly handle null characters (char
   with byte value 0)
 + JETTY-676 ResourceHandler doesn't support HTTP HEAD requests
 + JETTY-677 GWT serialization issue
 + JETTY-680 Can't configure the ResourceCollection with maven
 + JETTY-681 JETTY-692 MultiPartFilter is slow for file uploads
 + JETTY-682 Added listeners and queue methods to cometd
 + JETTY-683 ResourceCollection works for jsp files but does not work for
   static resources under DefaultServlet
 + JETTY-687 Issue with servlet-mapping in dynamic servlet invoker
 + JETTY-688 Cookie causes NumberFormatException
 + JETTY-696 ./jetty.sh restart not working
 + JETTY-698 org.eclipse.resource.JarResource.extract does not close
   JarInputStream jin
 + JETTY-699 Optimize cometd sending of 1 message to many many clients
 + JETTY-709 Jetty plugin's WebAppConfig configured properties gets overridden
   by AbstractJettyRunMojo even when already set
 + JETTY-710 Worked around poor implementation of File.toURL()
 + JETTY-712 HttpClient does not handle request complete after response
   complete

jetty-7.0.0pre3 - 06 August 2008
 + JETTY-30 Externalize servlet-api to own project
 + JETTY-182 Support setting explicit system classpath for jasper
   Jsr199JavaCompiler
 + JETTY-319 Get unavailable exception and added startWithUnavailable option
 + JETTY-381 JETTY-622 Multiple Web Application Source Directory
 + JETTY-442 Accessors for mimeType on ResourceHandler
 + JETTY-502 forward of an include should hide include attributes
 + JETTY-562 RewriteHandler support for virtual hosts
 + JETTY-563 JETTY-482 OpenRemoteServiceServlet for GWT1.5M2+
 + JETTY-564 Consider optionally importing org.apache.jasper.servlet
 + JETTY-571 SelectChannelConnector throws Exception on close on Windows
 + JETTY-608 Suspend/Resume/Complete request listeners
 + JETTY-621 Improved LazyList javadoc
 + JETTY-626 Null protect reading the dtd resource from classloader
 + JETTY-628 Rewrite rule for rewriting scheme
 + JETTY-629 Don't hold timeout lock during expiry call.
 + JETTY-632 OSGi tags for Jetty client
 + JETTY-633 Default form encoding 8859_1 rather than utf-8
 + JETTY-635 Correctly merge request parameters when doing forward
 + JETTY-636 Separate lifeycle of jsp build
 + JETTY-637 empty date headers throw IllegalArgumentException
 + JETTY-641 JDBC Realm purge cache problem
 + JETTY-642 NPE in LdapLoginModule
 + JETTY-644 LdapLoginModule uses proper filters when searching
 + JETTY-645 Do not provide jetty-util to the webapps
 + JETTY-646 Should set Cache-Control header when sending errors to avoid
   caching
 + JETTY-647 suspended POSTs with binary data do too many resumes
 + JETTY-650 Parse "*" URI for HTTP OPTIONS request
 + JETTY-651 Release resources during destroy
 + JETTY-653 Upgrade jta api specs to more recent version
 + JETTY-654 Allow Cometd Bayeux object to be JMX manageable
 + JETTY-655 Support parsing application/x-www-form-urlencoded parameters via
   http PUT
 + JETTY-656 HttpClient defaults to async mode
 + JETTY-659 ContentExchange and missing headers in HttpClient
 + JETTY-663 AbstractDatabaseLoginModule handle not found UserInfo and userName
 + JETTY-665 Support merging class directories
 + JETTY-666 scanTargetPatterns override the values already being set by
   scanTarget
 + JETTY-667 HttpClient handles chunked content
 + JETTY-669 Http methods other than GET and POST should not have error page
   content
 + JETTY-671 Configure DTD does not allow <Property> children
 + JETTY-672 Utf8StringBuffer doesn't properly handle null characters (char
   with byte value 0)
 + JETTY-675 ServletContext.getRealPath("") returns null instead of returning
   the root dir of the webapp
 + Upgrade jsp 2.1 to SJSAS-9_1_02-B04-11_Apr_2008

jetty-6.1.12rc1 - 01 August 2008
 + JETTY-319 Get unavailable exception and added startWithUnavailable option
 + JETTY-381 JETTY-622 Multiple Web Application Source Directory
 + JETTY-442 Accessors for mimeType on ResourceHandler
 + JETTY-502 forward of an include should hide include attributes
 + JETTY-562 RewriteHandler support for virtual hosts
 + JETTY-563 GWT OpenRemoteServiceServlet GWT1.5M2+
 + JETTY-564 Consider optionally importing org.apache.jasper.servlet
 + JETTY-571 SelectChannelConnector throws Exception on close on Windows
 + JETTY-596 Proxy authorization support in HttpClient
 + JETTY-599 handle buffers consistently handle invalid index for poke
 + JETTY-603 Handle IPv6 in HttpURI
 + JETTY-605 Added optional threadpool to BayeuxService
 + JETTY-606 better writeTo impl for BIO
 + JETTY-607 Add GigaSpaces session clustering
 + JETTY-610 jetty.class.path not being interpreted
 + JETTY-613 website module now generates site-component for jetty-site
 + JETTY-614 scanner allocated hashmap on every scan
 + JETTY-623 ServletContext.getServerInfo() non compliant
 + JETTY-626 Null protect reading the dtd resource from classloader
 + JETTY-628 Rewrite rule for rewriting scheme
 + JETTY-629 Don't hold timeout lock during expiry call.
 + JETTY-632 OSGi tags for Jetty client
 + JETTY-633 Default form encoding 8859_1 rather than utf-8
 + JETTY-635 Correctly merge request parameters when doing forward
 + JETTY-637 empty date headers throw IllegalArgumentException
 + JETTY-641 JDBC Realm purge cache problem
 + JETTY-642 NPE in LdapLoginModule
 + JETTY-644 LdapLoginModule uses proper filters when searching
 + JETTY-646 Should set Cache-Control header when sending errors to avoid
   caching
 + JETTY-647 suspended POSTs with binary data do too many resumes
 + JETTY-650 Parse "*" URI for HTTP OPTIONS request
 + JETTY-651 Release resources during destroy
 + JETTY-654 Allow Cometd Bayeux object to be JMX manageable
 + JETTY-655 Support parsing application/x-www-form-urlencoded parameters via
   http PUT
 + JETTY-656 HttpClient defaults to async mode
 + JETTY-657 Backport jetty-7 sslengine
 + JETTY-658 backport latest HttpClient from jetty-7 to jetty-6
 + JETTY-659 ContentExchange and missing headers in HttpClient
 + JETTY-660 Backported QoSFilter
 + JETTY-663 AbstractDatabaseLoginModule handle not found UserInfo and userName
 + JETTY-665 Support merging class directories
 + JETTY-666 scanTargetPatterns override the values already being set by
   scanTarget
 + JETTY-667 HttpClient handles chunked content
 + JETTY-669 Http methods other than GET and POST should not have error page
   content
 + Upgrade jsp 2.1 to SJSAS-9_1_02-B04-11_Apr_2008

jetty-7.0.0pre2 - 30 June 2008
 + JETTY-336 413 error for header buffer full
 + JETTY-425 race in stopping SelectManager
 + JETTY-568 Avoid freeing DirectBuffers. New locking NIO ResourceCache.
 + JETTY-569 Stats for suspending requests
 + JETTY-572 Unique cometd client ID
 + JETTY-576 servlet dtds and xsds not being loaded locally
 + JETTY-578 OSGI Bundle-RequiredExcutionEnvironment set to J2SE-1.5
 + JETTY-579 OSGI resolved management and servlet.resources import error
 + JETTY-580 Fixed SSL shutdown
 + JETTY-581 ContextPath constructor
 + JETTY-582 final ISO_8859_1
 + JETTY-584 handle null contextPath
 + JETTY-587 persist sessions to database
 + JETTY-588 handle Retry in ServletException
 + JETTY-589 Added Statistics Servlet
 + JETTY-590 Digest auth domain for root context
 + JETTY-592 expired timeout callback without synchronization
 + JETTY-595 SessionHandler only deals with base request session
 + JETTY-596 proxy support in HttpClient
 + JETTY-598 Added more reliable cometd message flush option
 + JETTY-599 handle buffers consistently handle invalid index for poke
 + JETTY-603 Handle IPv6 in HttpURI
 + JETTY-605 Added optional threadpool to BayeuxService
 + JETTY-606 better writeTo impl for BIO
 + JETTY-607 Add GigaSpaces session clustering
 + JETTY-609 jetty-client improvements for http conversations
 + JETTY-610 jetty.class.path not being interpreted
 + JETTY-611 make general purpose jar scanning mechanism
 + JETTY-612 scan for web.xml fragments
 + JETTY-613 various distribution related changes
 + JETTY-614 scanner allocates hashmap on every iteration
 + JETTY-615 Replaced CDDL servlet.jar with Apache-2.0 licensed version
 + JETTY-623 ServletContext.getServerInfo() non compliant

jetty-6.1.11 - 06 June 2008
 + JETTY-336 413 error for full header buffer
 + JETTY-425 race in stopping SelectManager
 + JETTY-580 Fixed SSL shutdown
 + JETTY-581 ContextPath constructor
 + JETTY-582 final ISO_8859_1
 + JETTY-584 handle null contextPath
 + JETTY-588 handle Retry in ServletException
 + JETTY-590 Digest auth domain for root context
 + JETTY-592 expired timeout callback without synchronization
 + JETTY-595 SessionHandler only deals with base request session
 + JETTY-596 Proxy support in HttpClient
 + JETTY-598 Added more reliable cometd message flush option

jetty-6.1.10 - 20 May 2008
 + JETTY-440 allow file name patterns for jsp compilation for jspc plugin
 + JETTY-529 CNFE when deserializing Array from session resolved
 + JETTY-537 JSON handles Locales
 + JETTY-547 Shutdown SocketEndpoint output before close
 + JETTY-550 Reading 0 bytes corrupts ServletInputStream
 + JETTY-551 Upgraded to Wadi 2.0-M10
 + JETTY-556 Encode all URI fragments
 + JETTY-557 Allow ServletContext.setAttribute before start
 + JETTY-558 optional handling of X-Forwarded-For/Host/Server
 + JETTY-566 allow for non-blocking behavior in jetty maven plugin
 + JETTY-572 unique cometd client ID
 + JETTY-579 osgi fixes with management and servlet resources
 + Use QueuedThreadPool as default

jetty-7.0.0pre1 - 03 May 2008
 + JETTY-440 allow file name patterns for jsp compilation for jspc plugin
 + JETTY-529 CNFE when deserializing Array from session resolved
 + JETTY-558 optional handling of X-Forwarded-For/Host/Server
 + JETTY-559 ignore unsupported shutdownOutput
 + JETTY-566 allow for non-blocking behavior in jetty maven plugin
 + address osgi bundling issue relating to build resources
 + Allow annotations example to be built regularly, copy to contexts-available
 + Improved suspend examples
 + Make annotations example consistent with servlet 3.0
 + Refactor JNDI impl to simplify

jetty-7.0.0pre0 - 21 April 2008
 + JETTY-282 Support manually-triggered reloading by maven plugin
 + JETTY-341 100-Continues sent only after getInputStream called.
 + JETTY-386 backout fix and replaced with
   ContextHandler.setCompactPath(boolean)
 + JETTY-399 update OpenRemoteServiceServlet to gwt 1.4
 + JETTY-467 allow URL rewriting to be disabled.
 + JETTY-468 unique holder names for addServletWithMapping
 + JETTY-471 LDAP JAAS Realm
 + JETTY-474 Fixed case sensitivity issue with HttpFields
 + JETTY-475 AJP connector in RPMs
 + JETTY-486 Improved jetty.sh script
 + JETTY-487 Handle empty chunked request
 + JETTY-494 Client side session replication
 + JETTY-519 HttpClient does not recycle closed connection.
 + JETTY-522 Add build profile for macos for setuid
 + JETTY-523 Default servlet uses ServletContext.getResource
 + JETTY-524 Don't synchronize session event listener calls
 + JETTY-525 Fixed decoding for long strings
 + JETTY-526 Fixed MMBean fields on JMX MBeans
 + JETTY-528 Factor our cookie parsing to CookieCutter
 + JETTY-530 Improved JMX MBeanContainer lifecycle
 + JETTY-531 Optional expires on MovedContextHandler
 + JETTY-532 MBean properties for QueuedThreadPool
 + JETTY-535 Fixed Bayeux server side client memory leak
 + JETTY-537 JSON handles Locales
 + JETTY-538 test harness fix for windows
 + JETTY-540 Servlet-3.0 & java5 support (work in progress)
 + JETTY-543 Atomic batch get and put of files.
 + JETTY-545 Rewrite handler
 + JETTY-546 Webapp runner. All in one jar to run a webapps
 + JETTY-547 Shutdown SocketEndpoint output before close
 + JETTY-550 Reading 0 bytes corrupts ServletInputStream
 + JETTY-551 Wadi 2.0-M10
 + JETTY-553 Fixed customize override
 + JETTY-556 Encode all URI fragments
 + JETTY-557 Allow ServletContext.setAttribute before start
 + JETTY-560 Allow decoupling of jndi names in web.xml
 + Added option to dispatch to suspended requests.
 + BayeuxClient use a single connection for polling
 + Delay 100 continues until getInputStream
 + Ensure Jotm tx mgr can be found in jetty-env.xml
 + HttpClient supports pipelined request
 + Jetty-6.1.8 Changes
 + Make javax.servlet.jsp optional osgi import for jetty module
 + QueuedThreadPool default
 + Refactor of Continuation towards servlet 3.0 proposal
 + Renamed modules management and naming to jmx and jndi.
 + RetryRequest exception now extends ThreadDeath

jetty-6.1.9 - 26 March 2008
 + JETTY-399 update OpenRemoteServiceServlet to gwt 1.4
 + JETTY-471 LDAP JAAS Realm
 + JETTY-475 AJP connector in RPMs
 + JETTY-482 update to JETTY-399
 + JETTY-519 HttpClient does not recycle closed connection.
 + JETTY-522 Add build profile for macos for setuid
 + JETTY-525 Fixed decoding for long strings
 + JETTY-526 Fixed MMBean fields on JMX MBeans
 + JETTY-532 MBean properties for QueuedThreadPool
 + JETTY-535 Fixed Bayeux server side client memory leak
 + JETTY-538 test harness fix for windows
 + JETTY-541 Cometd per client timeouts
 + Ensure Jotm tx mgr can be found in jetty-env.xml
 + Make javax.servlet.jsp optional osgi import for jetty module

jetty-6.1.8 - 28 February 2008
 + JETTY-350 log ssl errors on SslSocketConnector
 + JETTY-417 JETTY_LOGS environment variable not queried by jetty.sh
 + JETTY-433 ContextDeployer constructor fails unnecessarily when using a
   security manager if jetty.home not set
 + JETTY-434 ContextDeployer scanning of sub-directories should be optional
 + JETTY-481 Handle empty Bayeux response
 + JETTY-489 Improve doco on the jetty.port property for plugin
 + JETTY-490 Fixed JSONEnumConvertor
 + JETTY-491 opendocument mime types
 + JETTY-492 Null pointer in HashSSORealm
 + JETTY-493 JSON handles BigDecimals
 + JETTY-498 Improved cookie parsing
 + JETTY-507 Fixed encoding from JETTY-388 and test case
 + JETTY-508 Extensible cometd handlers
 + JETTY-509 Fixed JSONP transport for changing callback names
 + JETTY-511 jetty.sh mishandled JETTY_HOME when launched from a relative path
 + JETTY-512 add slf4j as optional to manifest
 + JETTY-513 Terracotta session replication does not work when the initial page
   on each server does not set any attributes
 + JETTY-515 Timer is missing scavenging Task in HashSessionManager
 + Add "mvn jetty:stop"
 + Added BayeuxService
 + Added JSON.Convertor and non static JSON instances
 + Added QueuedThreadPool
 + add removeHandler(Handler) method to HandlerContainer interface
 + AJP handles bad mod_jk methods
 + Allow code ranges on ErrorPageErrorHandler
 + allow sessions to be periodically persisted to disk
 + Cookie support in BayeuxClient
 + Fixed JSON negative numbers
 + further Optimizations and improvements of Cometd
 + grizzly fixed for posts
 + Improved Bayeux API
 + Improved Cometd timeout handling
 + JSON unquotes /
 + Long cache for JSON
 + Optimizations and improvements of Cometd, more pooled objects
 + Optimized QuotedStringTokenizer.quote()
 + Remove duplicate commons-logging jars and include sslengine in jboss sar

jetty-6.1.7 - 22 December 2007
 + JETTY-386 CERT-553235 backout fix and replaced with
   ContextHandler.setCompactPath(boolean)
 + JETTY-467 allow URL rewriting to be disabled.
 + JETTY-468 unique holder names for addServletWithMapping
 + JETTY-474 Fixed case sensitivity issue with HttpFields
 + JETTY-486 Improved jetty.sh script
 + JETTY-487 Handle empty chunked request
 + Add "mvn jetty:stop"
 + Added BayeuxService
 + Added JSON.Convertor and non static JSON instances
 + allow sessions to be periodically persisted to disk
 + Cookie support in BayeuxClient
 + grizzly fixed for posts
 + jetty-6.1 branch created from 6.1.6 and r593 of jetty-contrib trunk
 + Optimizations and improvements of Cometd, more pooled objects
 + Update java5 patch

jetty-6.1.6 - 18 November 2007
 + JETTY-455 Optional cometd id
 + JETTY-459 Unable to deploy from Eclipse into the root context
 + JETTY-461 fixed cometd unknown channel
 + JETTY-464 typo in ErrorHandler
 + JETTY-465 System.exit() in constructor exception for MultiPartOutputStream
 + rudimentary debian packaging
 + updated grizzly connector to 1.6.1

jetty-6.1.6rc1 - 05 November 2007
 + JETTY-388 Handle utf-16 and other multibyte non-utf-8 form content.
 + JETTY-409 String params that denote files changed to File
 + JETTY-438 handle trailing . in vhosts
 + JETTY-439 Fixed 100 continues clash with Connection:close
 + JETTY-443 windows bug causes Acceptor thread to die
 + JETTY-445 removed test code
 + JETTY-448 added setReuseAddress on AbstractConnector
 + JETTY-450 Bad request for response sent to server
 + JETTY-451 Concurrent modification of session during invalidate
 + JETTY-452 CERT VU#237888 Dump Servlet - prevent cross site scripting
 + JETTY-453 updated Wadi to 2.0-M7
 + JETTY-454 handle exceptions with themselves as root cause
 + JETTY-456 allow null keystore for osX
 + JETTY-457 AJP certificate chains
 + Added configuration file for capturing stderr and stdout
 + CERT VU#38616 handle single quotes in cookie names.
 + Give bayeux timer name
 + Give Terracotta session scavenger a name
 + Housekeeping on poms
 + Improved JSON parsing from Readers
 + Jetty Eclipse Plugin 1.0.1: force copy of context file on redeploy
 + Moved some impl classes from jsp-api-2.1 to jsp-2.1
 + Updated for dojo 1.0(rc) cometd
 + Upgrade jsp 2.1 to SJSAS-9_1-B58G-FCS-08_Sept_2007

jetty-6.1.6rc0 - 03 October 2007
 + JETTY-259 SystemRoot set for windows CGI
 + JETTY-311 avoid json keywords
 + JETTY-376 allow anything but CRLF in reason string
 + JETTY-398 Allow same WADI Dispatcher to be used across multiple web-app
   contexts
 + JETTY-400 consume CGI stderr
 + JETTY-402 keep HashUserRealm in sync with file
 + JETTY-403 Allow long content length for range requests
 + JETTY-404 WebAppDeployer sometimes deploys duplicate webapp
 + JETTY-405 Default date formate for reqest log
 + JETTY-407 AJP handles unknown content length
 + JETTY-413 Make rolloveroutputstream timer daemon
 + JETTY-422 Allow <Property> values to be null in config files
 + JETTY-423 Ensure javax.servlet.forward parameters are latched on first
   forward
 + JETTY-425 Handle duplicate stop calls better
 + JETTY-430 improved cometd logging
 + JETTY-431 HttpClient soTimeout
 + Add ability to persist sessions with HashSessionManager
 + Added ConcatServlet to combine javascript and css
 + Added jetty.lib system property to start.config
 + Added JPackage RPM support
 + Added JSON.Convertable
 + Adding setUsername,setGroupname to setuid and mavenizing native build
 + Add jetty.host system property
 + AJP13 Fix on chunked post
 + Allow properties files on the XmlConfiguration command line.
 + Allow scan interval to be set after Scanner started
 + Avoid FULL exception in window between blockForOutput and remote close
 + Cached user agents strings in the /org/mortbay/jetty/useragents resource
 + CVE-2007-5615 Added protection for response splitting with bad headers.
 + Ensure session is completed only when leaving context.
 + Fix cached header optimization for extra characters
 + Fix Host header for async client
 + Fix patch for java5 to include cometd module
 + Fix typo in async client onResponsetHeader method name
 + Give deployment file Scanner threads a unique name
 + Make default time format for RequestLog match NCSA default
 + Make mx4j used only if runtime uses jdk<1.5
 + Moved Grizzly to contrib
 + Prevent infinite loop on stopping with temp dir
 + Removal of unneeded dependencies from management, maven-plugin, naming &
   plus poms
 + SetUID option to support setgid
 + Tweak OSGi manifests to remove unneeded imports
 + Updated README, test index.html file and jetty-plus.xml file
 + Update jasper2.1 to tag SJSAS-9_1-B58C-FCS-22_Aug_2007
 + Update terracotta to 2.4.1 and exclude ssl classes
 + Use terracotta repo for build; make jetty a terracotta module
 + UTF-8 for bayeux client

jetty-6.1.5 - 19 July 2007
 + JETTY-392 updated LikeJettyXml example
 + Fixed GzipFilter for dispatchers
 + Fixed reset of reason
 + Upgrade to Jasper 2.1 tag SJSAS-9_1-B50G-BETA3-27_June_2007

jetty-6.1.5rc0 - 15 July 0200
 + JETTY-253 Improved graceful shutdown
 + JETTY-373 Stop all dependent lifecycles
 + JETTY-374 HttpTesters handles large requests/responses
 + JETTY-375 IllegalStateException when committed.
 + JETTY-376 allow spaces in reason string
 + JETTY-377 allow sessions to be wrapped with
   AbstractSesssionManager.SessionIf
 + JETTY-378 handle JVMs with non ISO/UTF default encodings
 + JETTY-380 handle pipelines of more than 4 requests!
 + JETTY-385 EncodeURL for new sessions from dispatch
 + JETTY-386 Allow // in file resources
 + Added GzipFilter and UserAgentFilter
 + Dispatch SslEngine expiry (non atomic)
 + Improved Request log configuration options
 + make jetty plus example webapps use ContextDeployer
 + make OSGi manifests for jetty jars
 + Make SLF4JLog impl public, add mbean descriptors
 + Protect SslSelectChannelConnector from exceptions during close
 + remove call to open connectors in jetty.xml
 + SetUID option to only open connectors before setUID.
 + SPR-3682 - dont hide forward attr in include.
 + update links on website
 + update terracotta configs for tc 2.4 stable1
 + update terracotta session clustering to terracotta 2.4
 + Upgrade to Jasper 2.1 tag SJSAS-9_1-B50G-BETA3-27_June_2007

jetty-6.1.4 - 15 June 2007
 + JETTY-370 ensure idleTimeout<=0 means connections never expire
 + JETTY-371 Fixed chunked HEAD response
 + JETTY-372 make test for cookie caching more rigorous
 + fixed early open() call in NIO connectors

jetty-6.1.4rc1 - 10 June 2007
 + JETTY-310 better exception when no filter file for cometd servlet
 + JETTY-323 handle htaccess without a user realm
 + JETTY-346 add wildcard support to extra scan targets for maven plugin
 + JETTY-355 extensible SslSelectChannelConnector
 + JETTY-357 cleaned up ssl buffering
 + JETTY-360 allow connectors, userRealms to be added from a <jettyConfig> for
   maven plugin
 + JETTY-361 prevent url encoding of dir listings for non-link text
 + JETTY-362 More object locks
 + JETTY-365 make needClientAuth work on SslSelectChannelConnector
 + JETTY-366 JETTY-368 Improved bayeux disconnect
 + async client improvements
 + fixed handling of large streamed files
 + Fixed synchronization conflict SslSelectChannel and SelectChannel
 + moved documentation for jetty and jspc maven plugins to wiki
 + Optional static content cache
 + Work around IBM JVM socket close issue

jetty-6.1.4rc0 - 01 June 2007
 + JETTY-257 fixed comet cross domain
 + JETTY-309 fix applied to sslEngine
 + JETTY-317 rollback inclusion of cometd jar for maven plugin
 + JETTY-318 Prevent meta channels being created
 + JETTY-330 Allow dependencies with scope provided for jspc plugin
 + JETTY-335 SslEngine overflow fix
 + JETTY-337 deprecated get/setCipherSuites and added
   get/setExcludeCipherSuites
 + JETTY-338 protect isMoreInBuffer from destroy
 + JETTY-339 MultiPartFiler deletes temp files on IOException
 + JETTY-340 FormAuthentication works with null response
 + JETTY-344 gready fill in ByteArrayBuffer.readFrom
 + JETTY-345 fixed lost content with blocked NIO.
 + JETTY-347 Fixed type util init
 + JETTY-352 Object locks
 + Add (commented out) jspc precompile to test-webapp
 + Add ability to run cometd webapps to maven plugin
 + Add slf4j-api for upgraded version
 + Allow XmlConfiguration properties to be configured
 + Change scope of fields for Session
 + Delay ssl handshake until after dispatch in sslSocketConnector
 + fixed JSP close handling
 + fixed waiting continuation reset
 + improved date header handling
 + Optional send Date header. Server.setSendDateHeader(boolean)
 + Reorganized import of contrib modules
 + Set so_timeout during ssl handshake as an option on SslSocketConnector
 + Unified JMX configuration
 + Updated junit to 3.8.2
 + Updated slf4j version to 1.3.1
 + update etc/jetty-ssl.xml with new handshake timeout setting

jetty-6.1.3 - 04 May 2007
 + JETTY-309 don't clear writable status until dispatch
 + JETTY-315 suppressed warning
 + JETTY-322 AJP13 cping and keep alive
 + Handle CRLF for content in header optimization

jetty-6.1.2 - 01 May 2007
 + JETTY-322 fix ajp cpong response and close handling
 + JETTY-324 fix ant plugin
 + JETTY-328 updated jboss
 + Added static member definition in WadiSessionManager
 + Fixed session invalidation error in WadiSessionManager
 + Improved unavailabile handling
 + sendError resets output state
 + Updated Wadi to version 2.0-M3

jetty-6.1.2rc5 - 24 April 2007
 + JETTY-305 delayed connection destroy
 + JETTY-309 handle close in multivalue connection fields.
 + JETTY-314 fix for possible NPE in Request.isRequestedSessionIdValid
 + Allow jsp-file to be / or /*
 + removed some compile warnings
 + set default keystore for SslSocketConnector

jetty-6.1.2rc4 - 19 April 2007
 + JETTY-294 Fixed authentication reset
 + JETTY-299 handle win32 paths for object naming
 + JETTY-300 removed synchronized on dispatch
 + JETTY-302 correctly parse quoted content encodings
 + JETTY-303 fixed dual reset of generator
 + JETTY-304 Fixed authentication reset

jetty-6.1.2rc3 - 16 April 2007
 + JETTY-283 Parse 206 and 304 responses in client
 + JETTY-285 enable jndi for mvn jetty:run-war and jetty:run-exploded
 + JETTY-289 fixed javax.net.ssl.SSLException on binary file upload
 + JETTY-292 Fixed error page handler error pages
 + JETTY-293 fixed NPE on fast init
 + JETTY-294 Response.reset() resets headers as well as content
 + JETTY-295 Optional support of authenticated welcome files
 + JETTY-296 Close direct content inputstreams
 + JETTY-297 Recreate tmp dir on stop/start
 + JETTY-298 Names in JMX ObjectNames for context, servlets and filters
 + AJP redirects https requests correctly
 + Fixed writes of unencoded char arrays.
 + Improved performance and exclusions for TLD scanning
 + Improvements to allow simple setting of Cache-Control headers
 + MBean properties assume writeable unless marked RO
 + refactor of SessionManager and SessionIdManager for clustering

jetty-6.1.2rc2 - 27 March 2007
 + JETTY-125 maven plugin: ensure test dependencies on classpath for
   <useTestClasspath>
 + JETTY-246 path encode cookies rather than quote
 + JETTY-254 prevent close of jar entry by bad JVMs
 + JETTY-256 fixed isResumed and work around JVM bug
 + JETTY-258 duplicate log message in ServletHandler
 + JETTY-260 Close connector before stop
 + JETTY-262 Allow acceptor thread priority to be adjusted
 + JETTY-263 Added implementation for authorizationType Packets
 + JETTY-265 Only quote cookie values if needed
 + JETTY-266 Fix deadlock with shutdown
 + JETTY-271 ResourceHandler uses resource for MimeType mapping
 + JETTY-272 Activate and Passivate events for sessions
 + JETTY-274 Improve flushing at end of request for blocking
 + JETTY-276 Partial fix for reset/close race
 + JETTY-277 Improved ContextHandlerCollection
 + JETTY-278 Session invalidation delay until no requests
 + JETTY-280 Fixed deadlock with two flushing threads
 + JETTY-284 Fixed stop connector race
 + JETTY-286 isIntegral and isConfidential methods overridden in
   SslSelectChannelConnector
 + Added RestFilter for PUT and DELETE from Aleksi Kallio
 + AJP13 CPING request and CPONG response implemented
 + AJP13 remoteUser, contextPath, servletPath requests implemented
 + AJP13 Shutdown Request from peer implemented
 + Change some JNDI logging to debug level instead of info
 + Enable the SharedStoreContextualiser for the WadiSessionManager(Database
   store for clustering)
 + Make annotations work for maven plugin
 + Optimized multi threaded init on startup servlets
 + Refactor Scanner to increase code reuse with maven/ant plugins
 + Removed unneeded specialized TagLibConfiguration class from maven plugin
 + Update jasper to glassfish tag SJSAS-9_1-B39-RC-14_Mar_2007

jetty-6.1.2rc1 - 08 March 2007
 + JETTY-157 make CGI handle binary data
 + JETTY-175 JDBCUserRealm use getInt instead of getObject
 + JETTY-188 Use timer for session scavaging
 + JETTY-235 default realm name
 + JETTY-242 fix race condition with scavenging sessions when stopping
 + JETTY-243 FULL
 + JETTY-244 Fixed UTF-8 buffer overflow
 + JETTY-245 Client API improvements
 + JETTY-246 spaces in cookies
 + JETTY-248 setContentLength after content written
 + JETTY-250 protect attribute enumerations from modification
 + JETTY-252 Fixed stats handling of close connection
 + JETTY-254 prevent close of jar file by bad JVMs
 + add ajp connector jar to jetty-jboss sar
 + Added option to allow null pathInfo within context
 + Added support for lowResourcesIdleTime to SelectChannelConnector
 + BoundedThreadPool queues rather than blocks excess jobs.
 + call preDestroy() after servlet/filter destroy()
 + Ensure jetty/jboss uses servlet-spec classloading order
 + Fix constructor for Constraint to detect wildcard role
 + fix Dump servlet to handle primitive array types
 + handle comma separated values for the Connection: header
 + Improved Context setters for wadi support
 + Improved handling of early close in AJP
 + Support null pathInfo option for webservices deployed to jetty/jboss
 + TagLibConfiguration uses resource input stream
 + Workaround to call SecurityAssocation.clear() for jboss webservices calls to
   ejbs

jetty-6.1.2rc0 - 15 February 2007
 + JETTY-223 Fix disassociate of UserPrincipal on dispatches
 + JETTY-226 Fixed SSLEngine close issue
 + JETTY-232 Fixed use of override web.xml
 + JETTY-236 Buffer leak
 + JETTY-237 AJPParser Buffer Data Handling
 + JETTY-238 prevent form truncation
 + Coma separated cookies
 + Cometd timeout clients
 + Patches from sybase for ClientCertAuthenticator

jetty-6.1.2pre1 - 05 February 2007
 + JETTY-224 run build up to process-test before invoking jetty:run
 + Added error handling for incorrect keystore/truststore password in
   SslSelectChannelConnector
 + added win32service to standard build
 + allow ResourceHandler to use resource base from an enclosing ContextHandler
 + fixed bug with virtual host handling in ContextHandlerCollection
 + refactored cometd to be continuation independent

jetty-6.1.2pre0 - 01 February 2007
 + JETTY-213 request.isUserInRole(String) fixed
 + JETTY-215 exclude more transitive dependencies from tomcat jars for jsp-2.0
 + JETTY-216 handle AJP packet fragmentation
 + JETTY-218 handle AJP ssl key size and integer
 + JETTY-219 fixed trailing encoded chars in cookies
 + JETTY-220 fixed AJP content
 + JETTY-222 fix problem parsing faces-config.xml
 + Added cometd jsonp transport from aabeling
 + Added terracotta cluster support for cometd
 + add support for Annotations in servlet, filter and listener sources
 + enable SslSelectChannelConnector to modify the SslEngine's client
   authentication settings
 + Fixed 1.4 method in jetty plus
 + Fixed generation of errors during jsp compilation for jsp-2.1
 + handle virtual hosts in ContextHandlerCollection
 + improved writer buffering
 + moved JSON parser to util to support reuse

jetty-6.1.1 - 15 January 2007

jetty-6.1.1rc1 - 12 January 2007
 + JETTY-210 Build jsp-api-2.0 for java 1.4
 + Use timers for Rollover logs and scanner

jetty-6.1.1rc0 - 10 January 2007
 + JETTY-209 Added ServletTester.createSocketConnector
 + JETTY-210 Build servlet-api-2.5 for java 1.4
 + JETTY-211 fixed jboss build
 + CGI servlet fails without exception
 + ensure response headers on AjaxFilter messsages turn off caching
 + extras/win32service download only if no JavaServiceWrapper exist
 + Fixed unpacking WAR
 + MultiPartFilter deleteFiles option
 + simplified chat demo
 + start webapps on deployment with jboss, use isDistributed() method from
   WebAppContext

jetty-6.1.0 - 09 January 2007
 + Fixed unpacking WAR

jetty-6.1.0 - 05 January 2007
 + JETTY-206 fixed AJP getServerPort and getRemotePort
 + Added extras/win32service
 + Added WebAppContext.setCopyWebDir to avoid JVM jar caching issues.
 + GERONIMO-2677 refactor of session id handling for clustering
 + Improved config of java5 threadpool
 + Protect context deployer from Errors
 + ServletTester sets content length

jetty-6.1.0rc3 - 02 January 2007
 + JETTY-195 fixed ajp ssl_cert handling
 + JETTY-197 fixed getRemoteHost
 + JETTY-203 initialize ServletHandler if no Context instance
 + JETTY-204 setuid fix
 + extras/servlet-tester
 + implement resource injection and lifecycle callbacks declared in web.xml
 + setLocale does not use default content type
 + Use standard releases of servlet and jsp APIs.

jetty-6.1.0rc2 - 20 December 2006
 + JETTY-167 cometd refactor
 + JETTY-194 doubles slashes are significant in URIs
 + JETTY-201 make run-as work for both web container and ejb container in jboss
 + AJP13Parser, throw IllegalStateException on unimplemented AJP13 Requests
 + ContextHandlerCollection is noop with no handlers
 + ensure classpath passed to jspc contains file paths not urls
 + ensure com.sun.el.Messages.properties included in jsp-2.1 jar
 + ensure servlets initialized if only using ServletHandler
 + fixed Jetty-197 AJP13 getRemoteHost()
 + Refactored AbstractSessionManager for ehcache
 + remove code to remove SecurityHandler if no constraints present

jetty-6.1.0rc1 - 14 December 2006
 + JETTY-193 MailSessionReference without authentication
 + JETTY-199 newClassPathResource
 + added cache session manager(pre-alpha)
 + ensure unique name for ServletHolder instances
 + simplified idle timeout handling

jetty-6.1.0rc0 - 08 December 2006
 + JETTY-123 fix improved
 + JETTY-181 Allow injection of a java:comp Context
 + JETTY-182 Optionally set JSP classpath initparameter
 + JETTY-184 cometd connect non blocking
 + JETTY-185 tmp filename generation
 + JETTY-189 ProxyConnection
 + 403 for BASIC authorization failure
 + Added extras/gwt
 + Added org.mortbay.thread.concurrent.ThreadPool
 + Added spring ejb3 demo example
 + DefaultHandler links virtual hosts.
 + Dispatcher does not protect javax.servlet attributes
 + Fixed cachesize on invalidate
 + Fixed idle timeout
 + flush if content-length written
 + forward query attribute fix
 + Handle request content encodings
 + null for unknown named dispatches
 + Optimization of writers
 + ServletHandler allows non REQUEST exceptions to propogate
 + Servlet role ref
 + session attribute listener
 + Support for RFC2518 102-processing response
 + TCK fixes from Sybase:
 + update jasper to glassfish SJSAS-9_1-B27-EA-07_Dec_2006

jetty-6.1.0pre3 - 22 November 2006
 + JETTY-154 Cookies are double quotes only
 + JETTY-180 XBean support for context deploy
 + CVE-2006-6969 Upgraded session ID generation to use SecureRandom
 + Expose isResumed on Continuations
 + fixed NIO endpoint flush. Avoid duplicate sends
 + Refactored AJP generator
 + Support TLS_DHE_RSA_WITH_AES_256_CBC_SHA
 + updated glassfish jasper to tag SJSAS-9_1-B25-EA-08_Nov_2006

jetty-6.0.2 - 22 November 2006
 + JETTY-118 ignore extra content after close.
 + JETTY-119 cleanedup Security optimizatoin
 + JETTY-123 handle windows UNC paths
 + JETTY-126 handle content > Integer.MAX_VALUE
 + JETTY-129 ServletContextListeners called after servlets are initialized
 + JETTY-151 Idle timeout only applies to blocking operations
 + JETTY-154 Cookies are double quotes only
 + JETTY-171 Fixed filter mapping
 + JETTY-172 use getName() instead of toString
 + JETTY-173 restore servletpath after dispatch
 + (re)make JAAS classes available to webapp classloader
 + add <Property> replacement in jetty xml config files
 + Added concept of bufferred endpoint
 + Added conversion Object -> ObjectName for the result of method calls made on
   MBeans
 + Added DataFilter configuration to cometd
 + added examples/test-jaas-webapp
 + Added extraClassPath to WebAppContext
 + Added hierarchical destroy of mbeans
 + Added ID constructor to AbstractSessionManager.Session
 + added isStopped() in LifeCycle and AbstractLifeCycle
 + Added override descriptor for deployment of RO webapps
 + Allow session cookie to be refreshed
 + alternate optimizations of writer (use -Dbuffer.writers=true)
 + Apply queryEncoding to getQueryString
 + CGI example in test webapp
 + change examples/test-jndi-webapp so it can be regularly built
 + Default soLinger is -1 (disabled)
 + ensure "" returned for ServletContext.getContextPath() for root context
 + ensure sessions nulled out on request recycle; ensure session null after
   invalidate
 + ensure setContextPath() works when invoked from jetty-web.xml
 + fixed NIO endpoint flush. Avoid duplicate sends
 + Fixed NPE in bio.SocketEndPoint.getRemoteAddr()
 + Fixed resource cache flushing
 + Fixed tld parsing for maven plugin
 + HttpGenerator can generate requests
 + Improved *-mbean.properties files and specialized some MBean
 + Major refactor of SelectChannel EndPoint for client selector
 + make .tag files work in packed wars
 + Moved all modules updates from 6.1pre2 to 6.0
 + Plugin shutdown context before stopping it.
 + Refactored session lifecycle and additional tests
 + release resource lookup in Default servlet
 + Reverted UnixCrypt to use coersions (that effected results)
 + Session IDs can change worker ID
 + Simplified ResourceCache and Default servlet
 + SocketConnector closes all connections in doStop
 + Support TLS_DHE_RSA_WITH_AES_256_CBC_SHA
 + updated glassfish jasper to tag SJSAS-9_1-B25-EA-08_Nov_2006
 + Upgraded session ID generation to use SecureRandom

jetty-5.1.14 - 09 August 2007
 + JETTY-155 force close with content length.
 + JETTY-369 failed state in Container
 + patched with correct version

jetty-5.1.13
 + Sourceforge 1648335: problem setting version for AJP13

jetty-5.1.12 - 22 November 2006
 + JETTY-154 Cookies ignore single quotes
 + Added support for TLS_DHE_RSA_WITH_AES_256_CBC_SHA
 + AJP protected against bad requests from mod_jk
 + Quote single quotes in cookies
 + Upgraded session ID generation to use SecureRandom

jetty-4.2.27 - 22 November 2006
 + AJP protected against bad requests from mod_jk
 + Upgraded session ID generation to use SecureRandom

jetty-6.1.0pre2 - 20 November 2006
 + Added extraClassPath to WebAppContext
 + Clean up jboss module licensing
 + Fixed resource cache flushing

jetty-6.1.0pre1 - 19 November 2006
 + JETTY-151 Idle timeout only applies to blocking operations
 + JETTY-171 Fixed filter mapping
 + JETTY-172 use getName() instead of toString
 + JETTY-173 restore servletpath after dispatch
 + Added extras/jboss
 + Added hierarchical destroy of mbeans
 + Added override descriptor for deployment of RO webapps
 + alternate optimizations of writer (use -Dbuffer.writers=true)
 + Fixed NPE in bio.SocketEndPoint.getRemoteAddr()
 + Major refactor of SelectChannel EndPoint for client selector
 + release resource lookup in Default servlet
 + Reverted UnixCrypt to use coersions (that effected results)
 + Simplified ResourceCache and Default servlet
 + Use ContextDeployer as main deployer in jetty.xml

jetty-6.1.0pre0 - 21 October 2006
 + JETTY-112 ContextHandler checks if started
 + JETTY-113 support optional query char encoding on requests
 + JETTY-114 removed utf8 characters from code
 + JETTY-115 Fixed addHeader
 + JETTY-118 ignore extra content after close.
 + JETTY-119 cleanedup Security optimizatoin
 + JETTY-121 init not called on externally constructed servlets
 + JETTY-123 handle windows UNC paths
 + JETTY-124 always initialize filter caches
 + JETTY-126 handle content > Integer.MAX_VALUE
 + JETTY-129 ServletContextListeners called after servlets are initialized
 + (re)make JAAS classes available to webapp classloader
 + add <Property> replacement in jetty xml config files
 + add a maven-jetty-jspc-plugin to do jspc precompilation
 + added cometd chat demo
 + Added concept of bufferred endpoint
 + Added conversion Object -> ObjectName for the result of method calls made on
   MBeans
 + Added DataFilter configuration to cometd
 + added examples/test-jaas-webapp
 + Added extras/setuid to support start as root
 + Added ID constructor to AbstractSessionManager.Session
 + added isStopped() in LifeCycle and AbstractLifeCycle
 + add hot deployment capability
 + AJP Connector
 + Allow session cookie to be refreshed
 + Apply queryEncoding to getQueryString
 + CGI example in test webapp
 + change examples/test-jndi-webapp so it can be regularly built
 + Default soLinger is -1 (disabled)
 + ensure "" returned for ServletContext.getContextPath() for root context
 + ensure sessions nulled out on request recycle; ensure session null after
   invalidate
 + ensure setContextPath() works when invoked from jetty-web.xml
 + Factored ErrorPageErrorHandler out of WebAppContext
 + fixed ClassCastException in JAASUserRealm.setRoleClassNames(String[])
 + fixed isUserInRole checking for JAASUserRealm
 + Fixed tld parsing for maven plugin
 + HttpGenerator can generate requests
 + Improved *-mbean.properties files and specialized some MBean
 + Improved charset handling in URLs
 + JETYY-120 SelectChannelConnector closes all connections on stop
 + make .tag files work in packed wars
 + minor optimization of bytes to UTF8 strings
 + Plugin shutdown context before stopping it.
 + Ported HtAccessHandler
 + Refactored ErrorHandler to avoid statics
 + Refactored session lifecycle and additional tests
 + Session IDs can change worker ID
 + SocketConnector closes all connections in doStop
 + Start of a client API
 + Transforming classloader does not transform resources.

jetty-5.1.11 - 08 October 2006
 + Default servlet only uses setContentLength on wrapped responses
 + Fixed AJP chunk header (1507377)
 + Fixed AJP handling of certificate length (1494939)
 + fixed ByteBufferOutputStream capacity calculation
 + Fixed order of destruction event calls
 + Fix to HttpOutputStream from M.Traverso

jetty-4.2.26 - 08 October 2006
 + Backport of AJP fixes

jetty-6.0.1 - 24 September 2006
 + JETTY-112 ContextHandler checks if started
 + JETTY-113 support optional query char encoding on requests
 + JETTY-114 removed utf8 characters from code
 + JETTY-115 Fixed addHeader
 + JETTY-121 init not called on externally constructed servlets
 + JETTY-124 always initialize filter caches
 + Factored ErrorPageErrorHandler out of WebAppContext
 + fixed ClassCastException in JAASUserRealm.setRoleClassNames(String[])
 + fixed isUserInRole checking for JAASUserRealm
 + Improved charset handling in URLs
 + JETYY-120 SelectChannelConnector closes all connections on stop
 + minor optimization of bytes to UTF8 strings
 + Refactored ErrorHandler to avoid statics

jetty-6.0.0 - 10 September 2006
 + Conveniance builder methods for listeners and filters
 + Plugin shutdown context before stopping it.
 + SocketConnector closes all connections in doStop
 + Transforming classloader does not transform resources.

jetty-6.0.0rc4 - 05 September 2006
 + JETTY-107 Poor cast in SessionDump demo.
 + bind jetty-env.xml entries to java:comp/env
 + Set charset on error pages

jetty-6.0.0rc3 - 01 September 2006
 + JETTY-68 Complete request after sendRedirect
 + JETTY-104 (raised glassfish ISSUE-1044) hide JSP forced path attribute
 + Avoid double error handling of Bad requests
 + don't warn for content length on head requests
 + JETTY-103
 + Less verbose handling of BadResources from bad URLs
 + Move MailSessionReference to org.mortbay.naming.factories
 + pulled 6.0.0 branch
 + Transferred the sslengine patch from the patches directory to extras

jetty-6.0.0rc2 - 25 August 2006
 + added org.apache.commons.logging package to system classes that can't be
   overridden by a webapp classloader
 + Destroy HttpConnection to improve buffer pooling
 + Direct buffer useage is optional
 + Fixed NPE when no resource cache
 + Moved more utility packagtes to the util jar
 + mvn -Djetty.port=x jetty:run uses port number given for the default
   connector
 + Refactored WebXmlConfiguration to allow custom web.xml resource
 + Timestamp in StdErrLog
 + use mvn -Dslf4j=false jetty:run to disable use of slf4j logging with
   jdk1.4/jsp2.0

jetty-6.0.0rc1 - 16 August 2006
 + JETTY-85 JETTY-86 (TrustManager and SecureRandom are now configurable;
   better handling of null/default values)
 + add <requestLog> config param to jetty plugin
 + added modules/spring with XmlBeanFactory configuration
 + Added simple ResourceHandler and FileServer example
 + added start of cometd implementation (JSON only)
 + added start of grizzly connector
 + Added TransformingWebAppClassLoader for spring 2.0 byte code modification
   support
 + Allow direct filling of buffers for uncached static content.
 + Change path mapping so that a path spec of /foo/* does not match /foo.bar :
   JETTY-88
 + -DSTOP.PORT must be specified.
 + fixed bug that caused Response.setStatus to ignore the provided message
 + Fixed FD leak for bad TCP acks. JETTY-63
 + JETTY-87
 + JETTY-90
 + JETTY-91
 + moved optional modules to extras
 + parse jsp-property-group in web.xml for additional JSP servlet mappings
 + protected setContentType from being set during include
 + refactored resource cache
 + removed org.mortbay. from context system classes configuration
 + removed support for lowResources from SelectChannelConnector
 + Support for binding References and Referenceables and javax.mail.Sessions in
   JNDI

jetty-6.0.0rc0 - 07 July 2006
 + add ability to have a lib/ext dir from which to recursively add all jars and
   zips to the classpath
 + Added 8 random letters&digits to Jetty-generated tmp work dir name to ensure
   uniqueness
 + added html module from jetty 5 - but deprecated until maintainer found
 + Added maximum limit to filter chain cache.
 + added setters and getters on SessionManager API for session related config:
   cookie name, url parameter name, domain, max age and path.
 + added StatisticsHandler and statistics on Connector.
 + Added WebAppContextClassLoader.newInstance to better support exensible
   loaders.
 + allow <key> or <name> in <systemProperty> for plugin
 + changed ServletContext.getResourcePaths()  to not return paths containing
   double slashes
 + change name of generated tmp directory to be
   "Jetty_"+host+"_"+port+"_"+contextpath+"_"+virtualhost
 + change prefix from "jetty6" to just "jetty" for plugin: eg is now mvn
   jetty:run
 + Cleaned up idle expiry.
 + ContextHandlerCollection addContext and setContextClass
 + Discard excess bytes in header buffer if connection is closing
 + Do not wrap EofException with EofException
 + ensure explicitly set tmp directory called "work" is not deleted on exit
 + Ensure mvn clean cleans the build
 + ensure war is only unpacked if war is newer than "work" directory
 + fixed classesDirectory param for maven plugin to be configurable
 + fixed HttpGenerator convertion of non UTF-8: JETTY-82
 + immutable getParameterMap()
 + patch to allow Jetty to use JSP2.1 from Glassfish instead of Jasper from
   Tomcat
 + refactor HttpChannelEndPoint in preparation for SslEngine
 + reverse order for destroy event listeners
 + simplified jetty.xml with new constructor injections
 + Simplified Servlet Context API
 + Simplify runtime resolution of JSP library for plugin
 + Ssl algorithm taken from system property
 + support <load-on-startup> for SingleThreadModel
 + support graceful shutdown
 + Threadpool does not need to be a LifeCycle
 + Updated javax code from
   http://svn.apache.org/repos/asf/tomcat/tc6.0.x/trunk/java/javax@417727

jetty-6.0.0beta17 - 01 June 2006
 + Added clover reports and enough tests to get >50% coverage
 + Added config to disable file memory mapped buffers for windows
 + Added Request.isHandled()
 + BoundedThreadPool.doStop waits for threads to complete
 + Connector lowResourceMaxIdleTime  implemented.
 + ContextHandler.setConnectors replace setHosts
 + Default servlet checks for aliases resources
 + don't reset headers during forward
 + Fixed IE SSL issue.
 + Flush will flush all bytes rather than just some.
 + Implemented runAs on servlets
 + Protected WEB-INF and META-INF
 + Recovered repository from Codehaus crash
 + Refactored Synchronization of SelectChannelConnector

jetty-6.0.0beta16 - 12 May 2006
 + remove a couple of System.err.printlns
 + replace backwards compativle API in UrlEncoded

jetty-6.0.0beta15 - 11 May 2006
 + Added <scanTargets> parameter to allow other locations to scan for plugin
 + Added automatic scan of all WEB-INF/jetty-*.xml files for plugin
 + Added embedded examples
 + Added Server attribute org.mortbay.jetty.Request.maxFormContentSize
 + Added taglib resources to 2.1 jsp api jar
 + Added ThrottlingFilter and fixed race in Continuations
 + Added --version to start.jar
 + ContextHandler.setContextPath can be called after start.
 + don't accept partial authority in request line.
 + enforce 204 and 304 have no content
 + Fixed handling of params after forward
 + Improved HttpException
 + improved MBeanContainer object removal
 + improved MBean names
 + improved support for java5 jconsole
 + Major refactor to simplify Server and handler hierarchy
 + Moved more resources to resources
 + readded BoundedThreadPool shrinking (and then fixed resulting deadlock)
 + removed SelectBlockingChannelConnector (unmaintained)
 + Renamed NotFoundHandler to DefaultHandler
 + Reset of timer task clears expiry
 + Session scavenger threads from threadpool
 + setSendServerVersion method added to Server to control sending of Server:
   http header
 + Simplified DefaultServlet static content buffering
 + Thread names include URI if debug set

jetty-6.0.0beta14 - 09 April 2006
 + added configurability for webdefault.xml in maven plugin
 + Added Jasper 2.1 as jesper (jasper without JCL)
 + added jetty-util.jar module
 + Added JSP 2.1 APIs from apache
 + added ProxyServlet
 + added reset to Continuation
 + added support for stopping jetty using "java -jar start.jar --stop"
 + adding InvokerServlet
 + Change tmp dir of plugin to work to be in line with jetty convention
 + fixed forward bug (treated as include)
 + fixed HttpField iterator
 + fixed priority of port from url over host header
 + ignore dirs and files that don't exist in plugin scanner
 + implemented request.isUserInRole
 + improved contentType handling and test harness
 + Modify plugin to select JSP impl at runtime
 + moved test webapps to examples directory
 + securityHandler removed if not used.
 + Started readding logging to jesper using jdk logging
 + stop JDBCUserRealm coercing all credentials to String
 + Use start.config to select which JSP impl at runtime based on jdk version

jetty-6.0.0beta12 - 16 March 2006
 + Added JSP2.0 demos to test webapp
 + Added provider support to SslListener
 + Fixed error handling in error page
 + Fixed JettyPlus for root contexts
 + Fixed maven plugin JNDI for redeploys
 + Fixed tld discovery for plugin (search dependencies)
 + Log ERROR for runtimeExceptions
 + Upgraded jasper to 5.5.15

jetty-6.0.0beta11 - 14 March 2006
 + Added HttpURI and improved UTF-8 parsing.
 + added JAAS
 + added missing Configurations for maven plugin
 + added patch to use joda-time
 + added webapp-specific JNDI entries
 + fixed ; decoding in URIs
 + fixed FORM authentication
 + moved dtd and xsd to standard javax location
 + refactored configuration files and start()
 + refactored session ID management
 + refactored writers and improved UTF-8 generation.

jetty-6.0.0beta10 - 25 February 2006
 + added getLocalPort() to connector
 + Added support for java:comp/env
 + Added support for pluggable transaction manager
 + Additional accessors for request logging
 + Fixed content-type for range requests
 + Fixed default servlet handling of includes
 + Fix for myfaces and include with close
 + Fix for sf1435795 30sec delay from c taylor
 + Fix http://jira.codehaus.org/browse/JETTY-6. hi byte reader
 + Fix sf1431936 don't chunk the chunk
 + Forward masks include attributes and vice versa
 + Updates javax to MR2 release

jetty-6.0.0beta9 - 09 February 2006
 + Added CGI servlet.
 + Added request log.
 + Added TLD tag listener handling.
 + Continuation cleanup
 + Fixed dispatch of wrapped requests.
 + Fixed double flush of short content.
 + fixed setLocale bug sf1426940
 + Fixed unraw decoding of query string
 + Force a tempdir to be set.
 + Force jasper scratch dir.
 + PathMap for direct context mapping.
 + Refactored chat demo and upgraded prototype.js

jetty-6.0.0beta8 - 24 January 2006
 + conveniance addHandler removeHandler methods
 + fixed bug in overloaded write method on HttpConnection (reported against
   Tapestry4.0)
 + fixed dispatch of new session problem. sf:1407090
 + Handle pipeline requests without hangs
 + hid org.apache.commons.logging and org.slf4j packages from webapp
 + improve buffer return mechanism.
 + improved caching of content types
 + maven-jetty6-plugin: ensure compile is done before invoking jetty
 + maven-jetty6-plugin: support all types of artifact dependencies
 + maven-jetty6-plugin stopped transitive inclusion of log4j and
   commons-logging from commons-el for jasper
 + patch to remove spurious ; in HttpFields
 + reinstated rfc2616 test harness
 + Removed queue from thread pool.

jetty-6.0.0Beta7
 + Faster header name lookup
 + Fixed infinite loop with chunk handling
 + maven-jetty6-plugin added tmpDirectory property
 + maven-jetty6-plugin stopped throwing an error if there is no target/classes
   directory
 + null dispatch attributes not in names
 + reduced info verbosity
 + removed singleton Container

jetty-6.0.0Beta6
 + Fixed issue with blocking reads
 + Fixed issue with unknown headers
 + optimizations

jetty-6.0.0Beta5
 + Added management module for mbeans
 + Fixed writer char[] creations
 + Moved to SVN

jetty-6.0.0Beta4
 + CVE-2006-2758 Fixed JSP visibility security issue.
 + Improved jetty-web.xml access to org.mortbay classes.
 + Jasper 5.5.12
 + System property support in plugin

jetty-6.0.0Beta3
 + Fixed classloader issue with server classes
 + Fixed error in block read
 + Named dispatch.

jetty-6.0.0Beta2
 + Improved buffer return
 + Improved reuse of HttpField values and cookies.
 + loosely coupled with JSP servlet
 + loosely coupled with SLF4J
 + merged util jar back into jetty jar
 + Simpler continuation API

jetty-6.0.0Beta1
 + Error pages
 + Implemented all listeners
 + maven2 plugin
 + Multiple select sets
 + refactored start/stop
 + Servlet 2.5 API
 + shutdown hook
 + SSL connector
 + Virtual hosts

jetty-6.0.0Beta0
 + Dispatcher parameters
 + Fixed blocking read
 + Maven 2 build
 + UTF-8 encoding for URLs

jetty-6.0.0APLPA3
 + Added demo for Continuations
 + Jasper and associated libraries.

jetty-6.0.0ALPHA2
 + Continuations - way cool way to suspend a request and retry later.
 + Dispatchers
 + Security

jetty-6.0.0ALPHA1
 + Filters
 + web.xml handling

jetty-6.0.0ALPHA0
 + file may be sent as sent is a single operation.
 + Improved "dependancy injection" and "inversion of control" design of
   components
 + Improved "interceptor" design of handlers
 + Missing Request Dispatchers
 + Missing Security
 + Missing war support
 + Missing web.xml based configuration
 + Optional use of NIO Buffering so that efficient direct buffers and memory
   mapped files can be used.
 + Optional use of NIO gather writes, so that for example a HTTP header and a
   memory mapped
 + Optional use of NIO non-blocking scheduling so that threads are not
   allocated per connection.
 + Smart split buffer design allows large buffers to only be allocated to
   active connections. The resulting memory savings allow very large buffers to
   be used, which increases the chance of efficient asynchronous flushing and
   of avoiding chunking.
 + Totally rearchitected and rebuilt, so 10 years of cruft could be removed!

jetty-5.1.11RC0 - 05 April 2006
 + Added provider support to SslListener
 + Fixed AJP handling of ;jsessionid.
 + force close with shutdownOutput for win32
 + improved contentType param handling
 + logging improvements for servlet and runtime exceptions
 + NPE protection if desirable client certificates
 + stop JDBCUserRealm forcing all credentials to be String

jetty-5.1.10 - 05 January 2006
 + Fixed path aliasing with // on windows.
 + Fix for AJP13 with encoded path
 + Fix for AJP13 with multiple headers
 + Put POST content default back to iso_8859_1. GET is UTF-8 still
 + Remove null dispatch attributes from getAttributeNames

jetty-4.2.25 - 04 January 2006
 + Fixed aliasing of // for win32

jetty-5.1.9 - 07 December 2005
 + Fixed wantClientAuth(false) overriding netClientAuth(true)

jetty-6.0.0betaX
 + See http://jetty.mortbay.org/jetty6 for 6.0 releases

jetty-5.1.8 - 07 December 2005
 + Fixed space in URL issued created in 5.1.6

jetty-5.1.7 - 07 December 2005

jetty-5.1.7rc0 - 06 December 2005
 + better support for URI character encodings
 + char encoding for MultiPartRequest
 + fixed merging of POST params in dispatch query string.
 + improved server stats
 + JSP file servlet mappings copy JspServlet init params.
 + Prefix servlet context logs with org.mortbay.jetty.context
 + protect from NPE in dispatcher getValues
 + Updated to 2.6.2 xerces
 + use commons logging jar instead of api jar.

jetty-5.1.6 - 18 November 2005
 + CVE-2006-2758 Fixed JSP visibility security issue.
 + Improved jetty-web.xml access to org.mortbay classes.

jetty-5.1.5 - 10 November 2005
 + Improved mapping of JSP files.
 + Improved shutdown hook
 + Improved URL Decoding

jetty-5.1.5rc2 - 07 October 2005
 + ProxyHandler can handle chained proxies
 + public ServerMBean constructor
 + ReFixed merge of Dispatcher params
 + Response.setLocale will set locale even if getWriter called.
 + Reverted dispatcher params to RI rather than spec behaviour.
 + unsynchronized ContextLoader
 + UTF-8 encoding for URLs

jetty-5.1.5rc1 - 23 August 2005
 + Encoded full path in ResourceHandler directory listing
 + Fixed 100-continues with chunking and early commit
 + Fixed illegal state with chunks and 100 continue - Tony Seebregts
 + Fixed merge of Dispatcher parameters
 + Fixed PKCS12Import input string method
 + handle extra params after charset in header
 + Release commons logging factories when stopping context.
 + upgraded to commons logging 1.0.4

jetty-5.1.5rc0 - 16 August 2005
 + Applied ciphersuite patch from tonyj
 + Authenticators use servlet sendError
 + CGI sets SCRIPT_FILENAME
 + Expect continues only sent if input is read.
 + Facade over commons LogFactory so that discovery may be avoided.
 + Fixed component remove memory leak for stop/start cycles
 + HttpTunnel timeout
 + NPE protection for double stop in ThreadedServer

jetty-5.1.4 - 05 June 2005
 + Change JAAS impl to be more flexible on finding roles
 + Fixed FTP close issue.
 + ModelMBean handles null signatures
 + NPE protection in ThreadedServer
 + set classloader during webapp doStop
 + setup MX4J with JDK1.5 in start.config

jetty-5.1.4rc0 - 19 April 2005
 + Allow ServletHandler in normal HttpContext again.
 + HttpServer delegates component handling to Container.
 + More protection from null classloaders.
 + ServletHttpContext correctly calls super.doStop.
 + Stop start.jar putting current directory on classpath.
 + Turn off web.xml validation for JBoss.

jetty-5.1.3 - 07 April 2005
 + Some minor code janitorial services

jetty-4.2.24 - 07 April 2005

jetty-5.1.3rc4 - 31 March 2005
 + Allow XmlConfiguration to start with no object.
 + make java:comp/env immutable for webapps as per J2EE spec
 + Moved servlet request wrapping to enterContextScope for geronimo security
 + refixed / mapping for filters
 + rework InitialContextFactory to use static 'default' namespace
 + updated to mx4j 3.0.1

jetty-5.1.3rc3 - 20 March 2005
 + fixed "No getter or setter found" mbean errors
 + removed accidental enablement of DEBUG for JettyPlus jndi in
   log4j.properties

jetty-5.1.3rc2 - 16 March 2005
 + Fixed context to _context refactory error
 + Updated JSR154Filter for ERROR dispatch

jetty-5.1.3rc1 - 13 March 2005
 + Fixed principal naming in FormAuthenticator
 + Fixed typo in context-param handling.
 + JettyPlus updated to JOTM 2.0.5, XAPool 1.4.2
 + update to demo site look and feel.

jetty-4.2.24rc1
 + Fixed principal naming in FormAuthenticator

jetty-5.1.3rc0 - 08 March 2005
 + Added logCookie and logLatency support to NCSARequestLog
 + Added new JAAS callback to allow extra login form fields in authentication
 + Added simple xpath support to XmlParser
 + Added SslListener for 1.4 JSSE API.
 + Added TagLibConfiguration to search for listeners in TLDs.
 + Allow system and server classes to be configured for context loader.
 + Fixed HTAccess crypt salt handling.
 + Fixed JSR154 error dispatch with explicit pass of type.
 + Fixed moderate load preventing ThreadPool shrinking.
 + Fixed rollover filename format bug
 + Flush filter chain caches on servlet/filter change
 + IOException if EOF read during chunk.

jetty-4.2.24rc0 - 08 March 2005
 + Added logCookie and logLatency support to NCSARequestLog
 + Back ported Jetty 5 ThreadedServer and ThreadPool

jetty-5.1.2 - 18 January 2005
 + Added id and ref support to XmlConfiguration
 + Apply patch #1103953
 + Cleaned up AbstractSessionManager synchronization.
 + Fixed potential concurrent login problem with JAAS

jetty-4.2.23 - 16 January 2005
 + Cleaned up AbstractSessionManager synchronization.
 + Fixed potential concurrent login problem with JAAS

jetty-5.1.2pre0 - 22 December 2004
 + Added global invalidation to AbstractSessionManager
 + Fixed case of Cookie parameters
 + Fixed suffix filters
 + Modified useRequestedID handling to only use IDs from other contexts
 + Support Secure and HttpOnly in session cookies
 + UnavailableException handling from handle

jetty-4.2.23RC0 - 17 December 2004
 + Added LogStream to capture stderr and stdout to logging
 + Build unsealed jars
 + LineInput handles readers with small internal buffer
 + Support Secure and HttpOnly in session cookies

jetty-5.1.1 - 01 December 2004

jetty-5.1.1RC1
 + Allow double // within URIs
 + Applied patch for MD5 hashed credentials for MD5
 + Fixed ordering of filters with multiple interleaved mappings.
 + Made more WebApplicationHandle configuration methods public.
 + Some minor findbugs code cleanups

jetty-5.1.1RC0 - 17 November 2004
 + added new contributed shell start/stop script
 + excluded ErrorPageHandler from standard build in extra/jdk1.2 build
 + fix commons logging imports to IbmJsseListener
 + fix for adding recognized EventListeners

jetty-5.1.0 - 14 November 2004

jetty-5.1.RC1 - 24 October 2004
 + Allow JSSE listener to be just confidential or just integral.
 + Allow multiple accepting threads
 + Build unsealed jars
 + default / mapping does not apply to Filters
 + Fixed NPE for null contenttype
 + improved clean targets
 + many minor cleanups suggested from figbug utility
 + Partially flush writers on every write so content length can be detected.
 + when committed setHeader is a noop rather than IllegalStateException

jetty-5.1.RC0 - 11 October 2004
 + Added filter chain cache
 + Added JSR77 servlet statistic support
 + Added LifeCycle events and generic container.
 + Added LogStream to capture stderr and stdout to logging
 + Fixed HTAccessHandler
 + Fixed many minor issues from J2EE 1.4 TCK testing See sf.net bugs 1031520 -
   1032205
 + JBoss 4.0.0 support
 + LineInput handles readers with small internal buffer
 + Refactored, simplified and optimized HttpOutputStream
 + Refactored webapp context configurations
 + Upgraded to ant-1.6 for jasper

jetty-5.0.0 - 10 September 2004

jetty-5.0.RC4 - 05 September 2004
 + Fixed configuration of URL alias checking
 + JettyJBoss: Use realm-name from web.xml if present, otherwise use
   security-domain from jboss-web.xml

jetty-5.0.RC3 - 28 August 2004
 + Added parameters for acceptQueueSize and lowResources level.
 + Always say close for HTTP/1.0 non keep alive.
 + Changed default URI encoding to UTF-8
 + DIGEST auth handles qop, stale and maxNonceAge.
 + fixed deployment of ejb-link elements in web.xml with jboss
 + fixed jaas logout for jetty-jboss
 + Fixes to work with java 1.5
 + JettyPlus addition of pluggable DataSources
 + JettyPlus upgrade to XAPool 1.3.3. and HSQLDB 1.7.2
 + Less verbose warning for non validating xml parser.
 + Update to jasper 5.0.27

jetty-4.2.22
 + Added parameters for acceptQueueSize and lowResources level.
 + fixed deployment of ejb-link elements in web.xml for jboss
 + fixed jaas logout for jetty-jboss integration

jetty-5.0.RC2 - 02 July 2004
 + add JMX support for JettyPlus
 + add listing of java:comp/env for webapp with JMX
 + Default servlet may use only pathInfo for resource
 + Error dispatchers are always GET requests.
 + Fixed DIGEST challenge delimiters
 + Fixed JAAS logout
 + Fixed no-role security constraint combination.
 + Fixed session leak in j2ee
 + Fix to use runas roles during servlet init and destroy
 + HTAccess calls UnixCrypt correctly
 + HttpContext sendError for authentication errors
 + integrated jetty-jboss with jboss-3.2.4
 + make choice of override of JNDI ENC entries: config.xml or web.xml
 + OPTIONS works for all URLs on default servlet

jetty-4.2.21 - 02 July 2004
 + add JMX support for JettyPlus
 + add listing of java:comp/env for webapp with JMX
 + Fixed JAAS logout
 + integrated jetty-jboss with jboss-3.2.4
 + make choice of override of JNDI ENC entries: config.xml or web.xml

jetty-5.0.RC1 - 24 May 2004
 + added extra/etc/start-plus.config to set up main.class for jettyplus
 + Changed to apache 2.0 license
 + Fixed HTTP tunnel timeout setting.
 + FORM auth redirects to context on a re-auth
 + Handle multiple virutal hosts from JBoss 3.2.4RC2
 + Improved handling of exception from servlet init.
 + maxFormContentLength may be unlimited with <0 value

jetty-4.2.20 - 22 May 2004
 + Fixed HTTP tunnel timeout setting.
 + FORM auth redirects to context on a re-auth
 + Improved handling of exception from servlet init.
 + maxFormContentLength may be unlimited with <0 value

jetty-5.0.0RC0 - 07 April 2004
 + Changed dist naming convention to lowercase
 + Default servlet respectes servlet path
 + Factored out XML based config from WebApplicationContext
 + Fixed Default servlet for non empty servlet paths
 + Fixed DOS problem
 + Fixed j2se 1.3 problem with HttpFields
 + Fixed setCharacterEncoding for parameters.
 + Forced close of connections over stop/start
 + Improved RequestLog performance
 + ProxiedFor field support added to NCSARequestLog
 + ServletContext attributes wrap HttpContext attributes.
 + Updated jasper to 5.0.19
 + Updated JettyPlus to JOTM 1.4.3 (carol-1.5.2, xapool-1.3.1)
 + Updated mx4j to V2
 + Worked around bad jboss URL handler in XMLParser

jetty-4.2.20RC0 - 07 April 2004
 + Changed dist naming convention to lowercase
 + Fixed Default servlet for non empty servlet paths
 + Forced close of connections over stop/start
 + HttpFields protected headers
 + ProxiedFor field support added to NCSARequestLog
 + Worked around bad jboss URL handler in XMLParser

jetty-4.2.19 - 19 March 2004
 + Fixed DOS attack problem

jetty-5.0.beta2 - 12 February 2004
 + Added experimental NIO listeners again.
 + Added log4j context repository to jettyplus
 + Added skeleton JMX MBean for jetty plus
 + FileResource better handles non sun JVM
 + Fixed busy loop in threadpool run
 + fixed filter dispatch configuration.
 + Fixed HEAD with empty chunk bug.
 + Fixed jetty.home/work handling
 + fixed lazy authentication with FORMs
 + Fixed SessionManager init
 + Fixed setDate thread safety
 + Improved low thread handling
 + Monitor closes socket before exit
 + NPE guard for no-listener junit deployment
 + Reorganized ServletHolder init
 + RequestDispatcher uses request encoding for query params
 + Updated to Japser 5.0.16

jetty-4.2.18 - 01 March 2004
 + Added log4j context repository to jettyplus
 + Default servlet respectes servlet path
 + Fixed j2se 1.3 problem with HttpFields
 + Improved log performance
 + NPE guard for no-listener junit deployment
 + Suppress some more IOExceptions

jetty-4.2.17 - 01 February 2004
 + Fixed busy loop in threadpool run
 + Reorganized ServletHolder init

jetty-4.2.16 - 30 January 2004
 + FileResource better handles non sun JVM
 + Fixed HttpTunnel for JDK 1.2
 + Fixed setDate multi-cpu race
 + Improved low thread handling
 + Monitor closes socket before exit
 + RequestDispatcher uses request encoding for query params
 + Update jasper to 4.1.29

jetty-5.0.beta1 - 24 December 2003
 + Added patch for JBoss realm single sign on
 + Env variables for CGI
 + Fixed UnixCrypt handling in HTAccessHandler
 + Removed support for old JBoss clustering
 + Reorganized FAQ
 + SecurityConstraints not reset by stop() on custom context

jetty-4.2.15 - 24 December 2003
 + Added patch for JBoss realm single sign on
 + Environment variables for CGI
 + Fixed UnixCrypt handling in HTAccessHandler
 + Removed support for old JBoss clustering
 + SecurityConstraints not reset by stop() on custom context

jetty-5.0.beta0 - 22 November 2003
 + Added MsieSslHandler to handle browsers that don't grok persistent SSL (msie
   5)
 + Added org.mortbay.http.ErrorHandler for error pages.
 + Allow per listener handlers
 + Expire pages that contain set-cookie as per RFC2109 recommendation
 + Fixed init race in HttpFields cache
 + JBoss integration uses writer rather than stream for XML config handling
 + PathMap uses own Map.Entry impl for IBM JVMs
 + Protect ThreadPool.run() from interrupted exceptions
 + Removed support for HTTP trailers
 + Removed the CMR/CMP distributed session implementation
 + Respect content length when decoding form content.
 + Updated jasper to 5.0.14beta
 + Use ${jetty.home}/work or WEB-INF/work for temp directories if present

jetty-4.2.15rc0 - 22 November 2003
 + Added org.mortbay.http.ErrorHandler for error pages.
 + JsseListener checks UserAgent for browsers that can't grok persistent SSL
   (msie5)
 + PathMap uses own Map.Entry impl for IBM JVMs
 + Protect ThreadPool.run() from interrupted exceptions
 + Race in HttpFields cache
 + Removed the CMR/CMP distributed session implementation
 + Use ${jetty.home}/work or WEB-INF/work for temp directories if present

jetty-4.2.14 - 04 November 2003
 + Expire pages that contain set-cookie as per RFC2109 recommendation
 + Fixed NPE in SSO
 + JBoss integration uses writer rather than stream for XML config handling
 + respect content length when decoding form content.

jetty-5.0.alpha3 - 19 October 2003
 + Allow customization of HttpConnections
 + Failed requests excluded from duration stats
 + FileClassPath derived from walk of classloader hierarchy.
 + Fixed null pointer if no sevices configured for JettyPlus
 + Implemented security constraint combinations
 + Lazy authentication if no auth constraint.
 + Priority added to ThreadPool
 + replaced win32 service with http://wrapper.tanukisoftware.org
 + Restore servlet handler after dispatch
 + Reworked Dispatcher to better support cross context sessions.
 + Set TransactionManager on JettyPlus datasources and pools
 + Updated jasper and examples to 5.0.12
 + Use File.toURI().toURL() when jdk 1.2 alternative is available.

jetty-4.2.14RC1 - 19 October 2003
 + Added UserRealm.logout and arrange for form auth
 + Allow customization of HttpConnections
 + Failed requests excluded from
 + Reworked Dispatcher to better support cross context sessions.

jetty-4.2.14RC0 - 07 October 2003
 + Build fileclasspath from a walk of the classloaders
 + cookie timestamps are in GMT
 + Correctly setup context classloader in cross context dispatch.
 + Fixed comments with embedded double dashes on jettyplus.xml file
 + Fixed handling of error pages for IO and Servlet exceptions
 + Fixed null pointer if no sevices configured for JettyPlus
 + Priority on ThreadedServer
 + Put a semi busy loop into proxy tunnels for IE problems
 + replaced win32 service with http://wrapper.tanukisoftware.org
 + Set TransactionManager on JettyPlus datasources and pools
 + updated extra/j2ee to jboss 3.2.1+
 + Use File.toURI().toURL() when jdk 1.2 alternative is available.

jetty-5.0.alpha2 - 19 September 2003
 + Correctly setup context classloader in cross context dispatch.
 + Fixed error page handling of IO and Servlet exceptions.
 + Implemented ServletRequestListeners as optional filter.
 + Improved JMX start.
 + minor doco updates.
 + Moved error page mechanism to be webapp only.
 + moved mailing lists to sourceforge.
 + MultipartRequest supports multi value headers.
 + Put a semi busy loop into proxy tunnels for IE problems
 + Turn off validation without non-xerces errors
 + Update jakarta examples
 + Use commons logging.
 + Use log4j if extra is present.
 + XML entity resolution uses URLs not Resources

jetty-5.0.alpha1 - 12 August 2003
 + Implemented locale encoding mapping.
 + Improve combinations of Security Constraints
 + Server javadoc from war
 + Switched to mx4j
 + Synced with 4.2.12
 + Updated to Jasper 5.0.7

jetty-5.0.alpha0 - 16 July 2003
 + Compiled against 2.4 servlet spec.
 + Implemented Dispatcher forward attributes.
 + Implemented filter-mapping <dispatcher> element
 + Implemented remote/local addr/port methods
 + Implemented setCharaterEncoding
 + Updated authentication so that a normal Principal is used.
 + updated to jasper 5.0.3

jetty-4.2.12 - 12 August 2003
 + Added missing S to some OPTIONS strings
 + Added open method to threaded server.
 + Fixed MIME types for chemicals
 + Fixed parameter ordering for a forward request.
 + Fixed up HTAccessHandler
 + FORMAuthenticator does 403 with empty error page.
 + Improved error messages from ProxyHandler
 + Padding for IE in RootNotFoundHandler
 + Removed protection of org.mortbay.http attributes
 + Restore max inactive interval for session manager

jetty-4.2.11 - 12 July 2003
 + Branched for Jetty 5 development.
 + Cookie params all in lower case.
 + Fixed race in servlet initialization code.
 + Prevent AJP13 from reordering query.
 + Simplified AJP13 connection handling.
 + Support separate Monitor class for start

jetty-4.2.10 - 07 July 2003
 + Updates to JettyPlus documentation
 + Updates to Jetty tutorial for start.jar, jmx etc

jetty-4.2.10pre2 - 04 July 2003
 + Addition of mail service for JettyPlus
 + Allow multiple security-role-ref elements per servlet.
 + Cleaned up alias handling.
 + Confidential redirection includes query
 + Fixed cookie handling for old cookies and safari
 + handle multiple security role references
 + Handle Proxy-Connection better
 + Improvement to JettyPlus config of datasources and connection pools
 + Many improvements in JettyPlus java:comp handling
 + Move to Service-based architecture for JettyPlus features
 + Re-implementation of JNDI
 + Restricted ports in ProxyHandler.
 + Session statistics
 + URI always encodes %
 + XmlConfiguration can get/set fields.

jetty-4.2.10pre1 - 02 June 2003
 + Added SSO implementation for FORM authentication.
 + Added stop.jar
 + Deprecated forced chunking.
 + Fixed AJP13 protocol so that request/response header enums are correct.
 + Fixed form auth success redirect after retry, introduced in 4.2.9rc1
 + Fixed JSP code visibility problem introduced in Jetty-4.2.10pre0
 + Fixed problem with shared session for inter context dispatching.
 + Form authentication remembers URL over 403
 + ProxyHandler has improved test for request content
 + Removed support of org.mortbay.http.User role.
 + Trace support is now optional (in AbstractHttpHandler).
 + WebApplicationContext does not reassign defaults descriptor value.

jetty-4.2.10pre0 - 05 May 2003
 + Added ability to override jetty startup class by using -Djetty.server on
   runline
 + Allow params in form auth URLs
 + Allow query params in error page URL.
 + Apply the append flag of RolloverFileOutputStream constructor.
 + Fixed CRLF bug in MultiPartRequest
 + Fixed table refs in JDBCUserRealm.
 + FORM Authentication is serializable for session distribution.
 + getAuthType maps the HttpServletRequest final strings.
 + getAuthType returns CLIENT_CERT instead of CLIENT-CERT.
 + Incorporate jetty extra and plus into build
 + Incorporate JettyPlus jotm etc into build.
 + Integrate with JAAS
 + Massive reorg of the CVS tree.
 + Merge multivalued parameters in dispatcher.
 + Moved Log4JLogSink into JettyPlus
 + New look and feel for www site.
 + ProxyHandler checks black and white lists for Connect.
 + RolloverFileOutputStream manages Rollover thread.
 + Updated to jasper jars from tomcat 4.1.24
 + Warn if max form content size is reached.

jetty-4.2.9 - 19 March 2003
 + Conditional headers check after /dir to /dir/ redirection.

jetty-4.2.9rc2 - 16 March 2003
 + Added X-Forwarded-For header in ProxyHandler
 + Allow dispatch to j_security_check
 + Defaults descriptor has context classloader set.
 + Fixed build.xml for source release
 + Made rfc2068 PUT/POST Continues support optional.
 + Updated included jmx jars

jetty-4.2.9rc1 - 06 March 2003
 + Added requestlog to HttpContext.
 + Added support for client certs to AJP13.
 + Added trust manager support to SunJsseListener.
 + Allow delegated creation of WebApplication derivations.
 + Check Data contraints before Auth constraints
 + Cleaned up includes
 + Dump servlet can load resources for testing now.
 + Optional 2.4 behaviour for sessionDestroyed notification.
 + ProxyHandler has black and white host list.
 + Reduced default context cache sizes (Total 1MB file 100KB).
 + Removed checking for single valued headers.
 + Stop proxy url from doing user interaction.
 + Turn request log buffering off by default.
 + Work around URLClassloader not handling leading /

jetty-4.2.8_01 - 18 February 2003
 + Added a SetResponseHeadersHandler, can set P3P headers etc.
 + Added MBeans for Servlets and Filters
 + Added option to resolve remote hostnames.  Defaults to off.
 + Default servlet can have own resourceBase.
 + Fixed AdminServlet to handle changed getServletPath better.
 + Fixed CGI servlet to handle multiple headers.
 + Moved ProxyHandler to the src1.4 tree
 + Patched first release of 4.2.8 with correct version number
 + ProxyHandler can handle multiple cookies.
 + Rolled back SocketChannelListener to 4.2.5 version

jetty-4.2.7 - 04 February 2003
 + Changed PathMap to conform to / getServletPath handling.
 + Fixed proxy tunnel for non persistent connections.
 + Relative sendRedirect handles trailing / correctly.
 + Upgraded to JSSE 1.0.3_01 to fix security problem.

jetty-4.2.6 - 24 January 2003
 + Added HttpContext.setHosts to restrict context by real interface.
 + Added MBeans for session managers
 + Added version to HttpServerMBean.
 + Allow AJP13 buffers to be resized.
 + ClientCertAuthentication updates request.
 + Fixed LineInput problem with expanded buffers.
 + Fixed rel sendRedirects for root context.
 + Improved SocketChannelListener contributed.
 + Improved synchronization on AbstractSessionManager.

jetty-4.2.5 - 14 January 2003
 + Added Log4jSink in the contrib directory.
 + Don't process conditional headers and ranges for includes
 + Fixed pathParam bug for ;jsessionid
 + Fixed requestedSessionId null bug.

jetty-4.2.4 - 04 January 2003
 + Added MBeans for handlers
 + Clear context attributes after stop.
 + Clear context listeners after stop.
 + Fixed stop/start handling of servlet context
 + HTAccessHandler checks realm as well as htpassword.
 + Reuse empty LogSink slots.
 + Upgraded jasper to 4.1.18
 + Use requestedSessionId as default session ID.

jetty-4.2.4rc0 - 12 December 2002
 + Added gzip content encoding support to Default and ResourceHandler
 + Added HttpContext.flushCache
 + Allow empty host header.
 + Avoid optional 100 continues.
 + Better access to session manager.
 + Character encoding handling for GET requests.
 + Cheap clear for HttpFields
 + Cleaned up some unused listener throws.
 + Code logs objects rather than strings.
 + Configurable root context.
 + Dir listings in UTF8
 + Fixed dir listing from jars.
 + Fixed isSecure and getScheme for SSL over AJP13
 + Fixed setBufferSize NPE.
 + Handle = in param values.
 + Handle chunked form data.
 + Implemented RFC2817 CONNECT in ProxyHandler
 + Improved ProxyHandler to the point is works well for non SSL.
 + Improved setBufferSize handling
 + Limit form content size.
 + Removed container transfer encoding handling.
 + RootNotFoundHandler to help when no context found.
 + Simplified ThreadedServer
 + Update jasper to 4.1.16beta
 + Use ThreadLocals for ByteArrayPool to avoid synchronization.
 + Use Version to reset HttpFields

jetty-4.2.3 - 02 December 2002
 + Added links to Jetty Powered page
 + added main() to org.mortbay.http.Version
 + Added PKCS12Import class to import PKCS12 key directly
 + Check form authentication config for leading /
 + Cleaner servlet stop to avoid extra synchronization on handle
 + Clean up of ThreadedServer.stop()
 + Fixed some typos
 + org.mortbay.http.HttpContext.FileClassPathAttribute
 + Removed aggressive threadpool shrinkage to avoid deadlock on SMP machines.
 + removed old HttpContext.setDirAllowed()
 + Updated bat scripts

jetty-4.2.2 - 20 November 2002
 + Added EOFException to reduce log verbosity on closed connections.
 + Avoided bad buffer status after closed connection.
 + Fixed handling of empty headers
 + Fixed sendRedirect for non http URLS
 + Fixed URI query recycling for persistent connections

jetty-4.2.1 - 18 November 2002
 + Fixed bad optimization in UrlEncoding
 + Re-enabled UrlEncoding test harnesses

jetty-4.2.0 - 16 November 2002
 + Added definitions for RFC2518 WebDav response codes.
 + Added upload demo to dump servlet.
 + Fixed AJP13 buffer size.
 + Fixed include of Invoker servlet.
 + Fixed remove listener bug.
 + Lowercase jsessionid for URLs only.
 + Made NCSARequestLog easier to extend.
 + Many more optimizations.
 + Removed jasper source and just include jars from 4.1.12
 + Removed remaining non portable getBytes() calls
 + Restrict 304 responses to seconds time resolution.
 + Use IE date formatting for speed.
 + Worked around JVM1.3 bug for JSPs

jetty-4.1.4 - 16 November 2002
 + Fixed ContextLoader parent delegation bug
 + Fixed Invoker servlet for RD.include
 + Fixed remove SocketListener bug.
 + Last modified handling uses second resolution.
 + Made NCSARequestLog simpler to extend.
 + Use IE date formatting for last-modified efficiency

jetty-4.2.0rc1 - 02 November 2002
 + Fixed ContextLoader parent delegation bug.
 + Fixed directory resource bug in JarFileResource.
 + Fixed firstWrite after commit.
 + Fixed problem setting the size of chunked buffers.
 + Fixed servletpath on invoker for named servlets.
 + Improved handling of 2 byte encoded characters within forms.
 + Recycling of HttpFields class.
 + Removed unused Servlet and Servlet-Engine headers.
 + Renamed Filter application methods.
 + Support default mime mapping defined by *

jetty-4.2.0rc0 - 24 October 2002
 + Added authenticator to admin.xml
 + Added embedded iso8859 writer to HttpOutputStream.
 + Fixed RolloverFileOutputStream without date.
 + Fixed SessionManager initialization
 + Fixed Session timeout NPE.
 + Greg's birthday release!
 + Removed duplicate classes from jar

jetty-4.1.3 - 24 October 2002
 + Added authenticator to admin.xml
 + Fixed RolloverFileOutputStream without date.
 + Fixed SessionManager initialization
 + Fixed Session timeout NPE.

jetty-4.0.6 - 24 October 2002
 + Clear interrupted status in ThreadPool
 + fixed forward attribute handling for jsp-file servlets
 + Fixed forward query string handling
 + Fixed handling of relative sendRedirect after forward.
 + Fixed setCharacterEncoding to work with getReader
 + Fixed virtual hosts temp directories.

jetty-4.2.0beta0 - 13 October 2002
 + 404 instead of 403 for WEB-INF requests
 + Allow %3B encoded ; in URLs
 + Allow anonymous realm
 + Build without jmx
 + Fixed bad log dir detection
 + Fixed caching of directories to avoid shared buffers.
 + Fix Session invalidation bug
 + FORM authentication sets 403 error page
 + getNamedDispatcher(null) returns containers default servlet.
 + New AJP13 implementation.
 + New Buffering implementation.
 + New ThreadPool implementation.
 + Removed Dispatcher dependancy on ServletHttpContext
 + Stop/Start filters in declaration order.
 + unquote charset in content type
 + Update jasper to 4.1.12 tag
 + Use "standard" names for default,jsp & invoker servlets.

jetty-4.1.2 - 13 October 2002
 + 404 instead of 403 for WEB-INF requests
 + Allow %3B encoded ; in URLs
 + Allow anonymous realm
 + Build without jmx
 + Fixed bad log dir detection
 + Fixed caching of directories to avoid shared buffers.
 + Fix Session invalidation bug
 + FORM authentication sets 403 error page
 + getNamedDispatcher(null) returns containers default servlet.
 + Some AJP13 optimizations.
 + Stop/Start filters in declaration order.
 + unquote charset in content type
 + Update jasper to 4.1.12 tag
 + Use "standard" names for default,jsp & invoker servlets.

jetty-4.1.1 - 30 September 2002
 + Avoid setting sotimeout for optimization.
 + Cache directory listings.
 + Deprecated maxReadTime.
 + Fixed client scripting vulnerability with jasper2.
 + Fixed infinite recursion in JDBCUserRealm
 + Fixed space in resource name handling for jdk1.4
 + Merged LimitedNCSARequestLog into NCSARequestLog
 + Moved launcher/src to src/org/mortbay/start
 + String comparison of If-Modified-Since headers.
 + Touch files when expanding jars

jetty-4.1.0 - 22 September 2002
 + Added LimitedNCSARequestLog
 + ClientCertAuthenticator protected from null subjectDN
 + Context Initparams to control session cookie domain, path and age.
 + Fixed AJP13 handling of mod_jk loadbalancing.
 + Fixed CGI+windows security hole.
 + Handle unremovable tempdir.
 + NCSARequest log buffered default
 + Sorted directory listings.
 + Stop servlets in opposite order to start.
 + Use javac -target 1.2 for normal classes
 + WEB-INF/classes before WEB-INF/lib

jetty-4.1.0RC6 - 14 September 2002
 + Added logon.jsp for no cookie form authentication.
 + Added redirect to welcome file option.
 + Cleaned up old debug.
 + Don't URL encode FileURLS.
 + Encode URLs of Authentication redirections.
 + Extended Session API to pass request for jvmRoute handling
 + Fixed problem with AJP 304 responses.
 + FormAuthenticator uses normal redirections now.
 + Improved HashUserRealm doco
 + Improved look and feel of demo

jetty-4.1.0RC5 - 08 September 2002
 + Added commandPrefix init param to CGI
 + AJP13Listener caught up with HttpConnection changes.
 + Implemented security-role-ref for isUserInRole.
 + Improved errors for misconfigured realms.
 + More cleanup in ThreadPool for idle death.

jetty-4.1.0RC4 - 30 August 2002
 + Created statsLock sync objects to avoid deadlock when stopping.
 + Included IbmJsseListener in the contrib directory.
 + Reverted to 302 for all redirections as all clients do not understand 303
 + Updated jasper2 to 4.1.10 tag.

jetty-4.1.0RC3 - 28 August 2002
 + Added buffering to request log
 + Added defaults descriptor to addWebApplications.
 + addWebApplications encodes paths to allow for spaces in file names.
 + Allow FORM auth pages to be within security constraint.
 + Allow WebApplicationHandler to be used with other handlers.
 + Created and integrated the Jetty Launcher
 + Fixed security problem for suffix matching with trailing "/"
 + Improved handling of path encoding in Resources for bad JVMs
 + Improved handling of PUT,DELETE & MOVE.
 + Made Resource canonicalize it's base path for directories

jetty-4.1.0RC2 - 20 August 2002
 + Added HttpListener.bufferReserve
 + Build ant, src and zip versions with the release
 + Clear interrupted status in ThreadPool
 + Conveninace setClassLoaderJava2Compliant method.
 + Fixed HttpFields cache overflow
 + Improved ByteArrayPool to handle multiple sizes.
 + Updated to Jasper2 (4_1_9 tag)
 + Use system line separator for log files.

jetty-4.1.0RC1 - 11 August 2002
 + Fixed forward query string handling
 + Fixed forward to jsp-file servlet
 + Fixed getContext to use canonical contextPathSpec
 + Fixed handling of relative sendRedirect after forward.
 + Fixed setCharacterEncoding to work with getReader
 + Improved the return codes for PUT
 + Made HttpServer serializable
 + Updated international URI doco
 + Updated jasper to CVS snapshot 200208011920

jetty-4.1.0RC0 - 31 July 2002
 + Added DigestAuthenticator
 + Added ExpiryHandler which can set a default Expires header.
 + Added link to a Jetty page in Korean.
 + Changed URI default charset back to ISO_8859_1
 + Fixed getRealPath for packed war files.
 + Restructured Password into Password and Credentials

jetty-4.0.5 - 31 July 2002
 + Fixed getRealPath for packed war files.
 + Fixed getRequestURI for RD.forward to return new URI.
 + Reversed order of ServletContextListener.contextDestroyed calls

jetty-4.1.B1 - 19 July 2002
 + Added 2.4 Filter dispatching support.
 + Added PUT,DELETE,MOVE support to webapps.
 + CGI Servlet, catch and report program invocation failure status.
 + CGI Servlet, fixed suffix mapping problem.
 + CGI Servlet, pass all HTTP headers through.
 + CGI Servlet, set working directory for exec
 + Moved dynamic servlet handling to Invoker servlet.
 + Moved webapp resource handling to Default servlet.
 + Reversed order of ServletContextListener.contextDestroyed calls
 + Sessions create attribute map lazily.
 + Support HTTP/0.9 requests again
 + Updated mini.http.jar target

jetty-3.1.9 - 15 July 2002
 + Allow doHead requests to be forwarded.
 + Fixed race in ThreadPool for minThreads <= CPUs

jetty-4.1.B0 - 13 July 2002
 + Added work around of JDK1.4 bug with NIO listener
 + Allow filter init to access servlet context methods.
 + close rather than disable stream after forward
 + Fixed close problem with load balancer.
 + Fixed ThreadPool bug when minThreads <= CPUs
 + Keep notFoundContext out of context mapping lists.
 + mod_jk FAQ
 + Moved 3rd party jars to $JETTY_HOME/ext
 + NCSARequestLog can log to stderr
 + RD.forward changes getRequestURI.
 + Stopped RD.includes closing response.

jetty-4.1.D2 - 24 June 2002
 + Added AJP13 listener for apache integration.
 + Allow comma separated cookies and headers
 + Back out Don't chunk 30x empty responses.
 + Better recycling of HttpRequests.
 + Conditional header tested against welcome file not directory.
 + Fixed ChunkableOutputStream close propagation
 + Improved ThreadedServer stopping on bad networks
 + Moved jmx classes from JettyExtra to here.
 + Protect session.getAttributeNames from concurrent modifications.
 + Set contextloader during webapplicationcontext.start
 + Support trusted external authenticators.
 + Use ThreadLocals to avoid unwrapping in Dispatcher.

jetty-4.0.4 - 23 June 2002
 + Back out change: Don't chunk 30x empty responses.
 + Conditional header tested against welcome file not directory.
 + Improved ThreadedServer stopping on bad networks

jetty-4.0.3 - 20 June 2002
 + Allow comma separated cookies and headers
 + Allow session manager to be initialized when set.
 + Better recycling of HttpRequests.
 + Fixed close propagation of on-chunked output streams
 + Fixed japanese locale
 + Force security disassociation.
 + Protect session.getAttributeNames from concurrent modifications.
 + WebapplicationContext.start sets context loader

jetty-4.1.D1 - 08 June 2002
 + Added simple buffer pool.
 + Don't chunk 30x empty responses.
 + Fixed /foo/../bar// bug in canonical path.
 + Fixed "" contextPaths in Dispatcher.
 + Merged ResourceBase and SecurityBase into HttpContext
 + Recycle servlet requests and responses
 + Removed race for the starting of session scavaging
 + Reworked output buffering to keep constant sized buffers.

jetty-4.0.2 - 06 June 2002
 + Added OptimizeIt plug
 + Don't chunk 30x empty responses.
 + Fixed /foo/../bar// bug in canonical path.
 + Fixed "" contextPaths in Dispatcher.
 + Fixed handler/context start order.
 + Fixed web.dtd references.
 + Removed race for the starting of session scavaging

jetty-3.1.8 - 06 June 2002
 + Fixed /foo/../bar// bug in canonical path.
 + Fixed no slash context redirection.
 + Fixed singled threaded dynamic servlets
 + Made SecurityConstraint.addRole() require authentication.

jetty-4.1.D0 - 05 June 2002
 + Added OptimizeIt plug.
 + Added TypeUtil to reduce Integer creation.
 + BRAND NEW WebApplicationHandler & WebApplicationContext
 + Experimental CLIENT-CERT Authenticator
 + Fixed handler/context start order.
 + Fixed web.dtd references.
 + General clean up of the API for for MBean getters/setters.
 + Removed the HttpMessage facade mechanism
 + Restructured ResourceHandler into ResourceBase
 + The 4.1 Series started looking for even more performance within the 2.3
   specification.

jetty-4.0.1 - 22 May 2002
 + Fixed "null" return from getRealPath
 + Fixed contextclassloader on ServletContextEvents.
 + OutputStreamLogSink config improvements
 + Support graceful stopping of context and server.
 + Updated jasper to 16 May snapshot

jetty-4.0.1RC2 - 14 May 2002
 + 3DES Keylength was being reported as 0. Now reports 168 bits.
 + Added confidential and integral redirections to HttpListener
 + Better error for jre1.3 with 1.4 classes
 + Cleaned up RD query string regeneration.
 + Fixed ServletResponse.reset() to resetBuffer.
 + Implemented the run-as servlet tag.

jetty-4.0.1RC1 - 29 April 2002
 + Avoid flushes during RequestDispatcher.includes
 + Better handling if no realm configured.
 + Expand ByteBuffer full limit with capacity.
 + Fixed double filtering of welcome files.
 + Fixed FORM authentication auth of login page bug.
 + Fixed setTempDirectory creation bug
 + Improved flushing of chunked responses

jetty-4.0.1RC0 - 18 April 2002
 + AbstractSessionManager sets contextClassLoader for scavanging
 + Added extract arg to addWebApplications
 + DTD allows static "Get" and "Set" methods to be invoked.
 + Extended facade interfaces to HttpResponse.sendError
 + Fixed delayed response bug: Stopped HttpConnection consuming input from
   timedout connection.
 + Moved basic auth handling to HttpRequest
 + Pass pathParams via welcome file forward for jsessionid
 + Set thread context classloader for webapp load-on-startup inits
 + Updated Jasper to CVS snapshot from Apr 18 18:50:59 BST 2002

jetty-4.0.0 - 22 March 2002
 + Added IPAddressHandler for IP restrictions
 + Jetty.sh cygwin support
 + Minor documentation updates.
 + Updated contributors.
 + Updated tutorial configure version

jetty-4.0.RC3 - 20 March 2002
 + Changed html attribute order for mozilla quirk.
 + ContextInitialized notified before load-on-startup servlets.
 + Fixed ZZZ offset format to +/-HHMM
 + JDBCUserRealm instantiates JDBC driver
 + Suppress WriterOutputStream warning.
 + Updated history

jetty-4.0.RC2 - 12 March 2002
 + Added experimental nio SocketChannelListener
 + Added skeleton load balancer
 + Disabled the Password EXEC mechanism by default
 + Dont try to extract directories
 + Fixed column name in JDBCUserRealm
 + Fixed empty referrer in NCSA log.
 + Fixed security constraint problem with //
 + Fixed version for String XmlConfigurations
 + Removed redundant sessionID check.
 + Remove last of the Class.forName calls.
 + Security FAQ

jetty-3.1.7 - 12 March 2002
 + Fixed security problem with constraints being bypassed with // in URLs

jetty-4.0.RC1 - 06 March 2002
 + Added ContentEncodingHandler for compression.
 + Call response.flushBuffer after service to flush wrappers.
 + contextDestroyed event sent before destruction.
 + Contributors list as an image to prevent SPAM!
 + Empty suffix for temp directory.
 + FileResource depends less on FilePermissions.
 + Fixed filter vs forward bug.
 + Fixed recursive DEBUG loop in Logging.
 + Improved efficiency of quality list handling
 + Minor changes to make HttpServer work on J2ME CVM
 + Simplified filter API to chunkable streams
 + Updated jetty.sh to always respect arguments.
 + Warn if jdk 1.4 classes used on JVM <1.4
 + WebApplication will use ContextLoader even without WEB-INF directory.
 + XmlParser is validating by default. use o.m.x.XmlParser.NotValidating
   property to change.

jetty-3.1.6 - 28 February 2002
 + Dispatcher.forward dispatches directly to ServletHolder to avoid premature
   exception handling.
 + Empty suffix for temp directory.
 + Fixed HttpFields remove bug
 + HttpResponse.sendError makes a better attempt at finding an error page.
 + Implemented 2.3 clarifications to security constraint semantics PLEASE
   REVIEW YOUR SECURITY CONSTRAINTS (see README).
 + LineInput can handle any sized marks
 + Set Listeners default scheme

jetty-4.0.B2 - 25 February 2002
 + Accept jetty-web.xml or web-jetty.xml in WEB-INF
 + Added LoggerLogSink to direct Jetty Logs to JDK1.4 Log.
 + Added optional JDK 1.4 src tree
 + Added org.mortbay.http.JDBCUserRealm
 + Added String constructor to XmlConfiguration.
 + Adjust servlet facades for welcome redirection
 + Improved default jetty.xml
 + Improve handling of unknown URL protocols.
 + Init classloader for JspServlet
 + Minor Jasper updates
 + o.m.u.Frame uses JDK1.4 stack frame handling
 + Simplified addWebApplication
 + Slightly more agressive eating unused input from non persistent connection.
 + Start ServletHandler as part of the FilterHandler start.
 + User / mapping rather than /* for servlet requests to static content

jetty-4.0.B1 - 13 February 2002
 + Added setClassLoader and moved getFileClassPath to HttpContext
 + getRequestURI returns encoded path
 + HttpConnection always eats unused bodies
 + LineInput waits for LF after CF if seen CRLF before.
 + Merged HttpMessage and Message
 + Servlet request destined for static content returns paths as default servlet
 + Suppress error only for IOExceptions not derivitives.
 + Updated examples webapp from tomcat
 + WriterOutputStream so JSPs can include static resources.

jetty-4.0.B0 - 04 February 2002
 + Added AbstractSessionManager
 + Added Array element to XMLConfiguration
 + Added hack for compat tests in watchdog for old tomcat stuff
 + Added index links to tutorial
 + Allow listener schemes to be set.
 + Common handling of TRACE
 + Factor out RolloverFileOutputStream from OutputStreamLogSink
 + Fixed HttpFields remove bug
 + Handle special characters in resource file names better.
 + HttpContext destroy
 + Implemented 2.3 security constraint semantics PLEASE REVIEW YOUR SECURITY
   CONSTRAINTS (see README).
 + Reduce object count and add hash width to StringMap
 + Release process builds JettyExtra
 + Removed triggers from Code.
 + Remove request logSink and replace with RequestLog using
   RolloverFileOutputStream
 + Renamed getHttpServers and added setAnonymous
 + Stop and remove NotFound context for HttpServer
 + Support Random Session IDs in HashSessionManager.
 + Updated crimson to 1.1.3
 + Updated tutorial and FAQ
 + Welcome file dispatch sets requestURI.
 + Welcome files may be relative

jetty-4.0.D4 - 14 January 2002
 + Added BlueRibbon campaign.
 + Added isAuthenticated to UserPrincipal
 + Extract WAR files to standard temp directory
 + Fixed noaccess auth demo.
 + FORM auth caches UserPrincipal
 + Handle ServletRequestWrappers for Generic Servlets
 + Improved handling of UnavailableException
 + Improved HttpResponsse.sendError error page matching.
 + Prevent output after forward
 + RequestDispatcher uses cached resources for include
 + URI uses UTF8 for % encodings.

jetty-4.0.D3 - 31 December 2001
 + cookies with maxAge==0 expire on 1 jan 1970
 + Corrected name to HTTP_REFERER in CGI Servlet.
 + DateCache handles misses better.
 + Fixed cached filter wrapping.
 + Fixed ContextLoader lib handling.
 + Fixed getLocale again
 + Fixed UrlEncoding for % + combination.
 + Generalized temp file handling
 + HttpFields uses DateCache more.
 + Made Frame members private and fixed test harness
 + Moved admin port to 8081 to avoid JBuilder
 + Patch jasper to 20011229101000
 + Removed limits on mark in LineInput.
 + setCookie always has equals

jetty-3.1.5 - 11 December 2001
 + Allow POSTs to static resources.
 + Branched at Jetty_3_1
 + cookies with maxage==0 expired 1 jan 1970
 + Fixed ChunableInputStream.resetStream bug.
 + Fixed formatting of redirectURLs for NS4.08
 + Ignore IO errors when trying to persist connections.
 + setCookie always has equals for cookie value
 + stopJob/killStop in ThreadPool to improve stopping ThreadedServer on some
   platforms.

jetty-4.0.D2 - 02 December 2001
 + added addWebApplications auto discovery
 + Allow POSTs to static resources.
 + Better handling of charset in form encoding.
 + Disabled last forwarding by setPath()
 + Fixed ChunableInputStream.resetStream bug.
 + Fixed formatting of redirect URLs.
 + Ignore IO errors when trying to persist connections.
 + Made the root context a webapplication.
 + Moved demo docroot/servlets to demo directory
 + New event model to decouple from beans container.
 + Removed Demo.java (until updated).
 + Removed ForwardHandler.
 + Removed most of the old doco, which needs to be rewritten and added again.
 + Removed Request set methods (will be replaced)
 + Restructured for demo and test hierarchies
 + stopJob/killStop in ThreadPool to improve stopping ThreadedServer on some
   platforms.

jetty-4.0.D1 - 14 November 2001
 + Added Context and Session Event Handling
 + Added FilterHandler
 + Added FilterHolder
 + Changed HandlerContext to HttpContext
 + Fixed bug with request dispatcher parameters
 + Fixed ServletHandler with no servlets
 + New ContextLoader implementation.
 + New Dispatcher implementation
 + Removed destroy methods
 + Simplified MultiMap
 + Simplified ServletHandler

jetty-4.0.D0 - 06 November 2001
 + 1.2 JSP API
 + 2.3 Servlet API
 + Added examples webapp from tomcat4
 + Branched at Jetty_3_1
 + Branched from Jetty_3_1 == Jetty_3_1_4
 + Jasper from tomcat4
 + Start SessionManager abstraction.

jetty-3.1.4 - 06 November 2001
 + Added RequestLogFormat to allow extensible request logs.
 + Default PathMap separator changed to ":,"
 + Generate session unbind events on a context.stop()
 + getRealPath accepts \ URI separator on platforms using \ file separator.
 + HTAccessHandler made stricter on misconfiguration
 + PathMap now ignores paths after ; or ? characters.
 + Remove old stuff from contrib that had been moved to extra
 + Support the ZZZ timezone offset format in DateCache

jetty-3.1.3 - 26 October 2001
 + Allow a per context UserRealm instance.
 + Correct dispatch to error pages with javax attributes set.
 + Fixed binary files in CVS
 + Fixed several problems with external role authentication. Role
   authentication in JBoss was not working correctly and there were possible
   object leaks. The fix required an API change to UserPrinciple and UserRealm.
 + Fixed Virtual hosts to case insensitive.
 + Fix security problem with trailing special characters. Trailing %00 enabled
   JSP source to be viewed or other servlets to be bypassed.
 + Improved FORM auth handling of role failure.
 + Improved Jasper debug output.
 + Improved ThreadedServer timeout defaults
 + PathMap spec separator changed from ',' to ':'. May be set with
   org.mortbay.http.PathMap.separators system property.
 + Upgraded JSSE to 1.0.2

jetty-3.1.2 - 13 October 2001
 + Added run target to ant
 + Added ServletHandler.sessionCount()
 + Added short delay to shutdown hook for JVM bug.
 + Changed 304 responses for Opera browser.
 + Changed JSESSIONID to jsessionid
 + Changed unsatisfiable range warnings to debug.
 + Fixed attr handling in XmlParser.toString
 + Fixed authentication role handling in FORM auth.
 + Fixed double entry on PathMap.getMatches
 + Fixed FORM Authentication username.
 + Fixed NotFoundHandler handling of unknown methods
 + Fixed request log date formatting
 + Fixed servlet handling of non session url params.
 + FORM authentication passes query params.
 + Further improvements in handling of shutdown.
 + Log OK state after thread low warnings.

jetty-3.1.1 - 27 September 2001
 + Correctly ignore auth-constraint descriptions.
 + Fixed jar manifest format - patched 28 Sep 2001
 + Fixed ServletRequest.getLocale().
 + Handle requestdispatcher during init.
 + Reduced verbosity of bad URL errors from IIS virus attacks
 + Removed incorrect warning for WEB-INF/lib jar files.
 + Removed JDK 1.3 dependancy
 + Use lowercase tags in html package to be XHTML-like.

jetty-3.1.0 - 21 September 2001
 + Added HandlerContext.registerHost
 + Added long overdue Tutorial documentation.
 + Fix .. handling in URI
 + Fix flush on stop bug in logs.
 + Fix FORM authentication on exact patterns
 + Fix Jetty.bat for spaces.
 + Fix param reading on CGI servlet
 + Fix REFFERER in CGI
 + Fix ResourceHandler cache invalidate.
 + Fix reuse of Resource
 + Fix ServletResponse.setLocale()
 + Improved closing of listeners.
 + Improved some other documentation.
 + New simplified jetty.bat
 + Optimized List creation
 + Removed win32 service.exe

jetty-3.1.rc9 - 02 September 2001
 + Added bin/orgPackage.sh script to change package names.
 + Added handlerContext.setClassPaths
 + Added lowResourcePersistTimeMs for more graceful degradation when we run out
   of threads.
 + Added support for Nonblocking listener.
 + Changed to org.mortbay domain names.
 + Fixed bug with non cookie sessions.
 + Fixed handling of rel form authentication URLs
 + Format cookies in HttpFields.
 + Form auth login and error pages relative to context path.
 + Patched Jasper to 3.2.3.

jetty-3.1.rc8 - 22 August 2001
 + Added HttpServer statistics
 + Allow contextpaths without leading /
 + Allow per context log files.
 + Buffer allocation
 + Don't add notfound context.
 + Fixed handling of default mime types
 + ISO8859 conversion
 + Many major and minor optimizations:
 + OutputStreamLogSink replaces WriterLogSink
 + Removed race from dynamic servlet initialization.
 + Separation of URL params in HttpHandler API.
 + StringMap
 + Support WEB-INF/web-jetty.xml configuration extension for webapps
 + Updated sponsors page
 + URI canonicalPath
 + URI pathAdd

jetty-3.1.rc7 - 09 August 2001
 + Added doco for Linux port redirection.
 + Added FORM authentication.
 + Added method handling to HTAccessHandler.
 + Added shutdown hooks to Jetty.Server to trap Ctl-C
 + Added UML diagrams to Jetty architecture documentation.
 + Added utility methods to ServletHandler for wrapping req/res pairs.
 + Don't persist connections if low on threads.
 + Dump Servlet displays cert chains
 + Fix bug in sendRedirect for HTTP/1.1
 + Fixed bug with session ID generation.
 + Fixed redirect handling by the CGI Servlet.
 + Fixed request.getPort for redirections from 80
 + Optimized HttpField handling to reduce object creatiyon.
 + Remove old context path specs
 + ServletRequest SSL attributes in line with 2.2 and 2.3 specs.
 + ServletResponse.sendRedirect puts URLs into absolute format.
 + Use Enumerations to reduce conversions for servlet API.

jetty-3.1.rc6 - 10 July 2001
 + Added Client authentication to the JsseListener
 + Added debug and logging config example to demo.xml
 + Added Get element to the XmlConfiguration class.
 + Added getResource to HandleContext.
 + Added Static calls to the XmlConfiguration class.
 + Avoid script vulnerability in error pages.
 + Cleaned up destroy handling of listeners and contexts.
 + Cleaned up Win32 Service server creation.
 + Close persistent HTTP/1.0 connections on missing Content-Length
 + Fixed a problem with Netscape and the acrobat plugin.
 + Fixed bug in B64Code. Optimised B64Code.
 + Fixed XmlParser to handle xerces1.3 OK
 + Improved debug output for IOExceptions.
 + Improved SSL debugging information.
 + KeyPairTool can now load cert chains.
 + KeyPairTool is more robust to provider setup.
 + Moved gimp image files to Jetty3Extra
 + Moved mime types and encodings to property bundles.
 + Removed getConfiguration from LifeCycleThread to avoid JMX clash.
 + RequestDispatch.forward() uses normal HandlerContext.handle() path if
   possible.
 + Updated to JSSE-1.0.2, giving full strength crypto.
 + Use exec for jetty.sh run
 + WebApps initialize resourceBase before start.
 + Win32 Service uses Jetty.Server instead of HttpServer.

jetty-3.1.rc5 - 01 May 2001
 + Added build target for mini.jetty.jar - see README.
 + Added HTaccessHandler to authenitcate against apache .htaccess files.
 + Added query param handling to ForwardHandler
 + Added ServletHandler().setUsingCookies().
 + Added UnixCrypt support to c.m.U.Password
 + Fixed EOF handling in MultiPartRequest.
 + Fixed forwarding to null pathInfo requests.
 + Fixed handling of empty responses at header commit.
 + Fixed handling of multiple cookies.
 + Fixed jetty.bat classpath problems.
 + Fixed ResourceHandler handling of ;JSESSIONID
 + Fixed sync of ThreadPool idleSet.
 + Major restructing of packages to separate servlet dependancies. c.m.XML  -
   moved XML dependant classes from c.m.Util c.m.HTTP - No servlet or XML
   dependant classes: c.m.Jetty.Servlet - moved from c.m.HTTP.Handler.Servlet
   c.m.Servlet - received some servlet dependant classes from HTTP.
 + Optimized canonical path calculations.
 + Request log contains bytes actually returned.
 + Warn and close connections if content-length is incorrectly set.

jetty-3.0.6 - 26 April 2001
 + Fixed EOF handlding in MultiPartRequest.
 + Fixed forwarding to null pathInfo requests.
 + Fixed handling of empty responses at header commit.
 + Fixed ResourceHandler handling of ;JSESSIONID
 + Fixed sync of ThreadPool idleSet.
 + Load-on-startup the JspServlet so that precompiled servlets work.

jetty-3.1.rc4 - 14 April 2001
 + Added idle thread getter to ThreadPool.
 + Include full versions of JAXP and Crimson
 + Load-on-startup the JspServlet so that precompiled servlets work.
 + Removed stray debug println from the Frame class.

jetty-3.0.5 - 14 April 2001
 + Branched from 3.1 trunk to fix major errors
 + Created better random session ID
 + Don't chunk if content length is known.
 + fixed getLocales handling of quality params
 + Fixed LineInput bug EOF
 + Fixed session invalidation unbind notification to conform with spec
 + Improved flush ordering for forwarded requests.
 + Load-on-startup the JspServlet so that precompiled servlets work.
 + Resource handler strips URL params like JSESSION.
 + Turned off range handling by default until bugs resolved

jetty-3.1.rc3 - 09 April 2001
 + Added ContentHandler Observer to XmlParser.
 + Allow webapp XmlParser to be observed for ejb-ref tags etc.
 + Cleaned up handling of exceptions thrown by servlets.
 + Created better random session ID
 + Frame handles more JIT stacks.
 + Handle zero length POSTs
 + Implemented multi-part ranges so that acrobat is happy.
 + Improved flush ordering for forwarded requests.
 + Improved ThreadPool stop handling
 + Simplified multipart response class.
 + Start session scavenger if needed.

jetty-3.1.rc2 - 30 March 2001
 + Added MultiException to throw multiple nested exceptions.
 + added options to turn off ranges and chunking to support acrobat requests.
 + fixed getLocales handling of quality params
 + fixed getParameter(name) handling for multiple values.
 + Improved handling of Primitive classes in XmlConfig
 + Improved logging of nested exceptions.
 + Lifecycle.start() may throw Exception
 + Only one instance of default MIME map.
 + Renamed getConnection to getHttpConnection
 + Use reference JAXP1.1 for XML parsing.y
 + Version 1.1 of configuration dtd supports New objects.

jetty-3.1.rc1 - 18 March 2001
 + Added Jetty documentation pages from JettyWiki
 + Cleaned up build.xml script
 + Fixed problem with ServletContext.getContext(uri)
 + Minimal handling of Servlet.log before initialization.
 + Moved JMX and SASL handling to Jetty3Extra release
 + Resource handler strips URL params like JSESSION.
 + Various SSL cleanups

jetty-3.1.rc0 - 23 February 2001
 + Added JMX management framework.
 + Changed getter and setter methods that did not conform to beans API.
 + Dynamic servlets may be restricted to Context classloader.
 + Fixed init order for unnamed servlets.
 + Fixed session invalidation unbind notification to conform with spec
 + Improved handling of primitives in utilities.
 + Improved InetAddrPort and ThreadedServer to reduce DNS lookups.
 + Reoganized packages to allowed sealed Jars
 + Socket made available via HttpConnection.
 + Use Thread context classloader as default context loader parent.

jetty-3.0.4 - 23 February 2001
 + Fixed LineInput bug with split CRLF.

jetty-3.0.3 - 03 February 2001
 + Allow Log to be disabled before initialization.
 + Fixed handling of directories without trailing /
 + Fixed pipelined request buffer bug.
 + Handle empty form content without exception.
 + Implemented web.xml servlet mapping to a JSP
 + Included new Jetty Logo

jetty-3.0.2 - 13 January 2001
 + Added etc/jetty.policy as example policy file.
 + Allow '+' in path portion of a URL.
 + Context specific security permissions.
 + Greatly improved buffering in ChunkableOutputStream
 + Handle unknown status reasons in HttpResponse
 + Ignore included response updates rather than IllegalStateException
 + Improved HTML.Block efficiency
 + Improved jetty.bat
 + Improved jetty.sh
 + Padded error bodies for IE bug.
 + Removed classloading stats which were causing circular class loading
   problems.
 + Replaced ResourceHandler FIFO cache with LRU cache.
 + Restructured demo site pages.
 + Try ISO8859_1 encoding if can't find ISO-8859-1

jetty-3.0.1 - 20 December 2000
 + Fixed value unbind notification for session invalidation.
 + Removed double null check possibility from ServletHolder

jetty-3.0.0 - 17 December 2000
 + Fixed rel path handling in default configurations.
 + Fixed rollover bug in WriterLogSink
 + Fixed taglib parsing
 + Fixed WriterLogSink init bug
 + Improved dtd resolution in XML parser.
 + Improved jetty.sh logging
 + Optional extract war files.
 + Use inner class to avoid double null check sync problems

jetty-3.0.0.rc8 - 13 December 2000
 + Added ForwardHandler
 + Change PathMap handling of /* to give precedence over suffix mapping.
 + Default log options changed if in debug mode.
 + Forward to welcome pages rather than redirect.
 + getSecurityHandler creates handler at position 0.
 + Improved exit admin handling
 + Jetty.Server catches init exceptions per server
 + Mapped *.jsp,*.jsP,*.jSp,*.jSP,*.Jsp,*.JsP,*.JSp,*.JSP
 + Optional alias checking added to FileResource.  Turned on by default on all
   platforms without the "/" file separator.
 + Patched jasper to tomcat 3.2.1
 + Protected META-INF as well as WEB-INF in web applications.
 + Removed security constraint on demo admin server.
 + Removed some unused variables.
 + Removed special characters from source.
 + SysV unix init script
 + Tidied handling of ".", ".." and "//" in resource paths

jetty-3.0.0.rc7 - 02 December 2000
 + Added Com.mortbay.HTTP.Handler.Servlet.Context.LogSink attribute to Servlet
   Context. If set, it is used in preference to the system log.
 + Added NotFoundServlet
 + Added range handling to ResourceHandler.
 + Allow dynamic servlets to be served from /
 + Auto add a NotFoundHandler if needed.
 + CGI servlet handles not found better.
 + Changed log options to less verbose defaults.
 + Conditionals apply to puts, dels and moves in ResourceHandler.
 + Depreciated RollOverLogSink and moved functionality to an improved
   WriterLogSink.
 + Don't set MIME-Version in response.
 + Double null lock checks use ThreadPool.__nullLockChecks.
 + Extended security constraints (see README and WebApp Demo).
 + Fixed security problem with lowercase WEB-INF uris on windows.
 + Handle multiple inits of same servlet class.
 + PUT, MOVE disabled in WebApplication unless defaults file is passed.
 + Set the AcceptRanges header.
 + Set thread context classloader during handler start/stop calls.
 + Split Debug servlet out of Admin Servlet.
 + ThreadedServer.forceStop() now makes a connection to itself to handle
   non-premptive close.
 + URIs accept all characters < 0xff.
 + WEB-INF protected by NotFoundServlet rather than security constraint.

jetty-3.0.0.rc6 - 20 November 2000
 + Added ServletWriter that can be disabled.
 + Added Win32 service support
 + Admin servlet uses unique links for IE.
 + Allow HttpMessage state to be manipulated.
 + Allow load-on-startup with no content.
 + Allow multiple set cookies.
 + Corrected a few of the many spelling mistakes.
 + don't include classes in release.
 + Don't set connection:close for normal HTTP/1.0 responses.
 + Don't start HttpServer log sink on add.
 + Fixed RollOverFileLogSink bug with extra log files.
 + Implemented customizable error pages.
 + Implemented resource aliases in HandlerContext - used by Servlet Context
 + Improved Log defaults
 + Javadoc improvements.
 + Map tablib configuration to resource aliases.
 + Prevent reloading dynamic servlets at different paths.
 + Put extra server and servlet info in header.
 + Reduced risk of double null check sync problem.
 + RequestDispatcher.forward() only resets buffer, not headers.
 + RequestDispatcher new queries params replace old.
 + Resource gets systemresources from it's own classloader.
 + Servlet init order may be negative.
 + Session cookies are given context path
 + Sessions try version 1 cookies in set-cookie2 header.
 + Simple stats in ContextLoader.
 + Version details in header can be suppressed with System property
   java.com.mortbay.HTTP.Version.paranoid
 + Warn for missing WEB-INF or web.xml
 + Webapps serve dynamics servlets by default.

jetty-3.0.0.rc5 - 12 November 2000
 + Added debug form to Admin servlet.
 + Allow null cookie values
 + Avoid jprobe race warnings in DateCache
 + Default writer encoding set by mime type if not explicitly set.
 + Implemented servlet load ordering.
 + Many javadoc cleanups.
 + Merged DynamicHandler into ServletHandler.
 + Moved JSP classpath hack to ServletHolder
 + Pass flush through ServletOut
 + Relax webapp rules, accept no web.xml or no WEB-INF
 + Removed Makefile build system.
 + RequestDispatcher can dispatch static resources.
 + Servlet exceptions cause 503 unavailable rather than 500 server error

jetty-2.4.9 - 12 November 2000
 + HtmlFilter handles non default encodings
 + HttpListener default max idle time = 20s
 + HttpListener ignore InterruptedIOExceptions
 + HttpRequest.write uses ISO8859_1 encoding.
 + Writing HttpRequests encodes path

jetty-3.0.0.rc4 - 06 November 2000
 + Fixed mime type mapping bug introduced in RC3
 + Fixed mis-synchronization in ThreadPool.stop()
 + Ignore more IOExceptions (still visible with debug).
 + Provide default JettyIndex.properties

jetty-3.0.0.rc3 - 05 November 2000
 + Added bin/jetty.sh run script.
 + Added context class path dynamic servlet demo
 + Added gz tgz tar.gz .z mime mappings.
 + Added HandlerContext.setHttpServerAccess for trusted contexts.
 + Changed ThreadPool.stop for IBM 1.3 JVM
 + Fixed default mimemap initialization bug
 + Further clean up of the connection close actions
 + Handle mime suffixes containing dots.
 + Implemented mime mapping in webapplications.
 + Moved unused classes from com.mortbay.Util to com.mortbay.Tools in new
   distribution package.
 + Optimized persistent connections by recycling objects
 + Prevent servlet setAttribute calls to protected context attributes.
 + Removed redundant context attributes.
 + Set MaxReadTimeMs in all examples
 + Set the thread context class loader in HandlerContext.handle
 + Strip ./ from relative resources.
 + upgraded build.xml to ant v1.2

jetty-3.0.0.rc2 - 29 October 2000
 + Accept HTTP/1. as HTTP/1.0 (for netscape bug).
 + Accept public DTD for XmlConfiguration (old style still supported).
 + Cleaned up non persistent connection close.
 + ErlEncoding treats params without values as empty rather than null.
 + Fixed thread name problem in ThreadPool
 + Pass file based classpath to JspServlet (see README).
 + Prevented multiple init of ServletHolder
 + Replaced ISO-8859-1 literals with StringUtil static

jetty-3.0.0.rc1 - 22 October 2000
 + Added CGI to demo
 + Added HashUserRealm and cleaned up security constraints
 + Added Multipart request and response classes from Jetty2
 + Added simple admin servlet.
 + All attributes in javax. java. and com.mortbay. name spaces to be set.
 + Cleaned up exception handling.
 + Initialize JSP with classloader.
 + Moved and simplified ServletLoader to ContextLoader.
 + Partial handling of 0.9 requests.
 + removed Thread.destroy() calls.

jetty-2.4.8 - 23 October 2000
 + Fixed bug with 304 replies with bodies.
 + Fixed closing socket problem
 + Improved win32 make files.

jetty-3.0.B05 - 18 October 2000
 + Added default webapp servlet mapping /servlet/name/*
 + Cleaned up response committing and flushing
 + Fixed JarFileResource to handle jar files without directories.
 + Handler RFC2109 cookies (like any browser handles them!)
 + Implemented security-role-ref for servlets
 + Implemented war file support
 + improved ant documentation.
 + Improved default log format for clarity.
 + Improved null returns to get almost clean watchdog test.
 + Improved path spec interpretation by looking at 2.3 spec
 + Java2 style classloading
 + Made test harnesses work with ant.
 + Protected servletConfig from downcast security problems
 + Removed most deprecation warnings
 + Separated context attributes and initParams.

jetty-3.0.B04 - 12 October 2000
 + Added modified version of JasperB3.2 for JSP
 + Added webdefault.xml for web applications.
 + Do not try multiple servlets for a request.
 + Filthy hack to teach jasper JspServer Jetty classpath
 + Fixed problem with session ID in paths
 + Implemented Context.getContext(uri)
 + Merged and renamed third party jars.
 + Moved FileBase to docroot
 + Redirect to index files, so index.jsp works.
 + Restricted context mapping to simple model for servlets.

jetty-3.0.B03 - 09 October 2000
 + Added append mode in RolloverFileLogSink
 + Added release script
 + Catch stop and destroy exceptions in HttpServer.stop()
 + Expanded import package.*; lines
 + Expanded leading tabs to spaces
 + Handle ignorable spaces in WebApplication
 + Handle ignorable spaces in XmlConfiguration
 + Implemented request dispatching.
 + Improved Context to Handler contract.
 + Improved handler toString
 + Improved Log rollover.
 + Made LogSink a Lifecycle interface
 + Parse but not handler startup ordering in web applications.
 + Pass object to LogSink
 + Redirect context only paths.
 + Redo dynamic servlets handling
 + Remove 411 checks as IE breaks this rule after redirect.
 + Removed last remnants JDK 1.1 support
 + Send request log via a LogSink
 + Simplified path translation and real path calculation.
 + Warn about explicit sets of WebApplication

jetty-2.4.7 - 06 October 2000
 + Added encode methods to URI
 + Allow Objects to be passed to LogSink
 + fixes to SSL doco
 + Improved win32 build
 + Set content length on errors for keep alive.
 + Support key and keystore passwords
 + Various improvements to  ServletDispatch, PropertyTree and associated
   classes.

jetty-3.0.B02 - 24 August 2000
 + Added CGI servlet
 + Fixed bug in TestRFC2616
 + Fixed HTTP/1.0 input close bug
 + Fixed LineInput bug with SSL giving CR pause LF.
 + Improved ThreadedServer stop and destroy
 + Use resources in WebApplication

jetty-3.0.B01 - 21 August 2000
 + Implemented more webapp configuration
 + Partial implementation of webapp securitycontraints
 + SSL implemented with JsseListener
 + Switched to the aelfred XML parser from microstar, which is only partially
   validating, but small and lightweight

jetty-2.4.6 - 16 August 2000
 + Added passive mode methods to FTP
 + com.mortbay.Util.KeyPairTool added to handle openSSL SSL keys.
 + JsseListener & SunJsseListener added and documented
 + Minor changes to compile with jikes.
 + Turn Linger off before closing sockets, to allow restart.

jetty-3.0.A99 - 10 August 2000
 + Added Resource abstraction
 + Added Xmlconfiguration utility
 + Implemented jetty.xml configuration
 + Make it compile cleanly with jikes.
 + Re-added commented out imports for JDK-1.1 compile
 + Removed FileBase. Now use ResourceBase instead
 + Replaced FileHandler with ResourceHandler
 + ServletLoader simplied and uses ResourcePath
 + Use SAX XML parsing instead of DOM for space saving.

jetty-3.0.A98 - 20 July 2000
 + Allow HttpRequest.toString() handles bad requests.
 + Fixed constructor to RolloverFileLogSink
 + Implemented Jetty demos and Site as Web Application.
 + Implemented WebApplicationContext
 + Improved synchronization on LogSink
 + ServletRequest.getServerPort() returns 80 rather than 0
 + Switched to JDK1.2 only

jetty-3.0.A97 - 13 July 2000
 + Added error handling to LifeCycleThread
 + Added WML mappings
 + Better tuned SocketListener parameters
 + Fixed makefiles for BSD ls
 + Fixed persistent commits with no content (eg redirect+keep-alive).
 + Formatted version in server info string.
 + implemented removeAttribute on requests
 + Implemented servlet getLocale(s).
 + Implemented servlet isSecure().
 + Less verbose debug
 + Protect setContentLength from a late set in default servlet HEAD handling.
 + Started RequestDispatcher implementation.
 + Tempory request log implementation

jetty-2.4.5 - 09 July 2000
 + Added HtmlExpireFilter and removed response cache revention from HtmlFilter.
 + Don't mark a session invalid until after values unbound.
 + Fixed transaction handling in JDBC wrappers
 + Formatted version in server info.

jetty-3.0.A96 - 27 June 2000
 + Fixed bug with HTTP/1.1 Head reqests to servlets.
 + Supressed un-needed chunking EOF indicators.

jetty-3.0.A95 - 24 June 2000
 + Fixed getServletPath for default "/"
 + Handle spaces in file names in FileHandler.

jetty-3.0.A94 - 19 June 2000
 + Added HandlerContext to allow grouping of handlers into units with the same
   file, resource and class configurations.
 + Cleaned up commit() and added complete() to HttpResponse
 + Implemented Sessions.
 + PathMap exact matches can terminate with ; or # for URL sessions and
   targets.
 + Updated license to clarify that commercial usage IS OK!

jetty-3.0.A93 - 14 June 2000
 + Lots of changes and probably unstable
 + Major rethink! Moved to 2.2 servlet API

jetty-3.0.A92 - 07 June 2000
 + Added HTML classes to jar
 + Fixed redirection bug in FileHandler

jetty-2.4.4 - 03 June 2000
 + Added build-win32.mak
 + Added HTML.Composite.replace
 + Added RolloverFileLogSink
 + Added uk.org.gosnell.Servlets.CgiServlet to contrib
 + BasicAuthHandler uses getResourcePath so it can be used behind request
   dispatching
 + FileHandler implements IfModifiedSince on index files.
 + HttpRequest.setRequestPath does not null pathInfo.
 + Improved LogSink configuration
 + Many debug call optimizations
 + Support System.property expansions in PropertyTrees.

jetty-3.0.A91 - 03 June 2000
 + Abstracted ServletHandler
 + Added HTML classes from Jetty2
 + Implemented realPath and getResource methods for servlets.
 + Improved LogSink mechanism
 + Simplified class loading
 + Simplified HttpServer configuration methods and arguments

jetty-3.0.A9 - 07 May 2000
 + File handler checks modified headers on directory indexes.
 + Fixed double chunking bug in SocketListener.
 + Improvided finally handling of output end game.
 + ServletLoader tries unix then platform separator for zip separator.

jetty-3.0.A8 - 04 May 2000
 + addCookie takes an int maxAge rather than a expires date.
 + Added LogSink extensible log architecture.
 + Added Tenlet class for reverse telnet.
 + Code.ignore only outputs when debug is verbose.
 + Moved Sevlet2_1 handler to com.mortbay.Servlet2_1
 + Servlet2_1 class loading re-acrchitected. See README.

jetty-2.4.3 - 04 May 2000
 + Allow CRLF in UrlEncoded
 + Pass Cookies with 0 max age to browser.

jetty-2.4.2 - 23 April 2000
 + Added GNUJSP to JettyServer.prp file.
 + Added LogSink and FileLogSink classes to allow extensible Log handling.
 + Handle nested RequestDispatcher includes.
 + Modified GNUJSP to prevent close in nested requests.

jetty-3.0.A7 - 15 April 2000
 + Added InetGateway to help debug IE5 problems
 + added removeValue method to MultiMap
 + fixed flush problem with chunked output for IE5
 + Include java 1.2 source hierarchy
 + removed excess ';' from source

jetty-2.4.1 - 09 April 2000
 + Fixed bug in HtmlFilter for tags split between writes.
 + Removed debug println from ServletHolder.
 + Set encoding before exception in FileHandler.

jetty-3.0.A6 - 09 April 2000
 + added bin/useJava2Collections to convert to JDK1.2
 + Dates forced to use US locale
 + Improved portability of Frame and Debug.
 + Integrated skeleton 2.1 Servlet container
 + Removed Converter utilities and InetGateway.

jetty-2.4.0 - 24 March 2000
 + Absolute URIs are returned by getRequestURI (if sent by browser).
 + Added doc directory with a small start
 + Added per servlet resourceBase configuration.
 + Added VirtualHostHandler for virtual host handling
 + Fixed bug with RequestDispatcher.include()
 + Fixed caste problem in UrlEncoded
 + Fixed null pointer in ThreadedServer with stopAll
 + Form parameters only decoded for POSTs
 + Implemented full handling of cookie max age.
 + Improved parsing of stack trace in debug mode.
 + Moved SetUID native code to contrib hierarchy
 + RequestDispatcher handles URI parameters
 + Upgraded to gnujsp 1.0.0

jetty-2.3.5 - 25 January 2000
 + Added configuration option to turn off Keep-Alive in HTTP/1.0
 + Added contrib/com/kiwiconsulting/jetty JSSE SSL adaptor to release.
 + Allow configured servlets to be auto reloaded.
 + Allow properties to be configured for dynamic servlets.
 + Fixed expires bug in Cookies
 + Fixed nasty bug with HTTP/1.1 redirects.
 + Force locale of date formats to US.
 + ProxyHandler sends content for POSTs etc.

jetty-2.3.4 - 18 January 2000
 + Cookie map keyed on domain as well as name and path.
 + DictionaryConverter handles null values.
 + Fixed IllegalStateException handling in DefaultExceptionHandler
 + Fixed interaction with resourcePaths and proxy demo.
 + Improved HtmlFilter.activate header modifications.
 + include from linux rather than genunix for native builds
 + MethodTag.invoke() is now public.
 + Servlet properties allow objects to be stored.
 + URI decodes applies URL decoding to the path.

jetty-3.0.A5 - 19 October 1999
 + Do our own URL string encoding with 8859-1
 + Replaced LF wait in LineInput with state boolean.
 + Use char array in UrlEncoded.decode
 + Use ISO8859_1 instead of UTF8 for headers etc.

jetty-2.3.3 - 19 October 1999
 + Do our own URL encoding with ISO-8859-1
 + HTTP.HTML.EmbedUrl uses contents encoding.
 + Replaced UTF8 encoding with ISO-8859-1 for headers.
 + Use UrlEncoded for form parameters.

jetty-2.3.2 - 17 October 1999
 + Fixed getReader bug with HttpRequest.
 + Updated UrlEncoded with Jetty3 version.

jetty-3.0.A4 - 16 October 1999
 + Added LF wait after CR to LineInput.
 + Basic Authentication Handler.
 + Request attributes
 + UTF8 in UrlDecoded.decodeString.

jetty-2.3.1 - 14 October 1999
 + Added assert with no message to Code
 + Added Oracle DB adapter
 + Changed demo servlets to use writers in preference to outputstreams
 + Fixed GNUJSP 1.0 resource bug.
 + Force UTF8 for FTP commands
 + Force UTF8 for HTML
 + HTTP/1.0 Keep-Alive (about time!).
 + NullHandler/Server default name.name.PROPERTIES to load
   prefix/name.name.properties
 + Prevented thread churn on idle server.
 + ThreadedServer calls setSoTimeout(_maxThreadIdleMs) on accepted sockets.
   Idle reads will timeout.
 + Use UTF8 in HTTP headers

jetty-3.0.A3 - 14 October 1999
 + Added LifeCycle interface to Utils implemented by ThreadPool,
   ThreadedServer, HttpListener & HttpHandler
 + Added service method to HttpConnection for specialization.
 + MaxReadTimeMs added to ThreadedServer.
 + StartAll, stopAll and destroyAll methods added to HttpServer.

jetty-3.0.A2 - 13 October 1999
 + Added cookie support and demo.
 + Cleaned up Util TestHarness.
 + Fixed LineInput problem with repeated CRs
 + HEAD handling.
 + HTTP/1.0 Keep-alive (about time!)
 + NotFound Handler
 + OPTION * Handling.
 + Prevent entity content for responses 100-199,203,304
 + Reduced flushing on writing response.
 + TRACE handling.
 + UTF8 handling on raw output stream.
 + Virtual Hosts.

jetty-3.0.A1 - 12 October 1999
 + Added HttpHandler interface with start/stop/destroy lifecycle
 + Added MultiMap for common handling of multiple valued parameters.
 + Added parameters to HttpRequest
 + Added PathMap implementing mapping as defined in the 2.2 API specification
   (ie. /exact, /prefix/*, *.extention & default ).
 + Implemented simple extension architecture in HttpServer.
 + LineInput uses own buffering and uses character encodings.
 + Quick port of FileHandler
 + Setup demo pages.
 + Updated HttpListener is start/stop/destroy lifecycle.

jetty-3.0.A0 - 09 October 1999
 + Added generalized HTTP Connection.
 + Added support for servlet 2.2 outbut buffer control.
 + Added support for transfer and content encoding filters.
 + Cleaned up chunking code to use LineInput and reduce buffering.
 + Cleanup and abstraction of ThreadPool.
 + Cleanup of HttpRequest and decoupled from Servlet API
 + Cleanup of HttpResponse and decoupled from Servlet API
 + Cleanup of LineInput, using 1.2 Collections.
 + Cleanup of URI, using 1.2 Collections.
 + Cleanup of UrlEncoded, using 1.2 Collections.
 + Created RFC2616 test harness.
 + Extended URI to handle absolute URLs
 + Generalized notification of outputStream events.
 + gzip and deflate request transfer encodings
 + HttpExceptions now produce error pages with specific detail of the
   exception.
 + HttpMessage supports chunked trailers.
 + HttpMessage supports message states.
 + Moved com.mortbay.Base classes to com.mortbay.Util
 + Moved HttpInput/OutputStream to ChunkableInput/OutputStream.
 + Split HttpHeader into HttpFields and HttpMessage.
 + Started fresh repository in CVS
 + TE field coding and trailer handler
 + ThreadedServer based on ThreadPool.

jetty-2.3.0 - 05 October 1999
 + Added SetUID class with native Unix call to set the effective User ID.
 + FTP closes files after put/get.
 + FTP uses InetAddress of command socket for data socket.

jetty-2.3.0A - 22 September 1999
 + Added "Powered by Jetty" button.
 + Added BuildJetty.java file.
 + Added GNUJSP 1.0 for the JSP 1.0 API.
 + Expanded tabs to spaces in source.
 + Made session IDs less predictable and removed race.
 + ServerContext available to HtmlFilters via context param
 + Use javax.servlet classes from JWSDK1.0

jetty-2.2.8 - 15 September 1999
 + Added disableLog() to turn off logging.
 + Allow default table attributes to be overriden.
 + Fixed bug in Element.attribute with empty string values.
 + Improved quoting in HTML element values
 + Made translation of getRequestURI() optional.
 + Removed recursion from TranslationHandler

jetty-2.2.7 - 09 September 1999
 + Added default row, head and cell elements to Table.
 + Added GzipFilter for content encoding.
 + FileHandler passes POST request through if the file does not exist.
 + Reverted semantics of getRequestURI() to return untranslated URI.

jetty-2.2.6 - 05 September 1999
 + Added destroy() method on all HttpHandlers.
 + Added ServletRunnerHandler to the contrib directories.
 + Allow the handling of getPathTranslated to be configured in ServletHandler.
 + class StyleLink added.
 + Cookies always available from getCookies.
 + Cookies parameter renamed to CookiesAsParameters
 + cssClass, cssID and style methods added to element.
 + FileHandler does not server files ending in '/'
 + Fixed Cookie max age order of magnitude bug.
 + HttpRequest.getSession() always returns a session as per the latest API
   spec.
 + Ignore duplicate single valued headers, rather than reply with bad request,
   as IE4 breaks the rules.
 + media added to Style
 + New implementation of ThreadPool, avoids a thread leak problem.
 + Removed JRUN options from ServletHandler configuration.
 + ServletHandler.destroy destroys all servlets.
 + SPAN added to Block
 + Updated HTML package to better support CSS:

jetty-2.2.5 - 19 August 1999
 + Always close connection after a bad request.
 + Better default handling of ServletExceptions
 + Close loaded class files so Win32 can overwrite them before GC (what a silly
   file system!).
 + Don't override the cookie as parameter option.
 + Fixed bug with closing connections in ThreadedServer
 + Improved error messages from Jetty.Server.
 + Limited growth in MultiPartResponse boundary.
 + Made start and stop non final in ThreadedServer
 + Set Expires header in HtmlFilter.

jetty-2.2.4 - 02 August 1999
 + Better help on Jetty.Server
 + Fixed bugs in HtmlFilter parser and added TestHarness.
 + HtmlFilter blanks IfModifiedSince headers on construction
 + HttpRequests may be passed to HttpFilter constructors.
 + Improved cfg RCS script.
 + ThreadedServer can use subclasses of Thread.

jetty-2.2.3 - 27 July 1999
 + Added stop call to HttpServer, used by Exit Servlet.
 + FileHandler defaults to allowing directory access.
 + Fixed parser bug in HtmlFilter
 + Improved performance of com.mortbay.HTML.Heading
 + JDBC tests modified to use cloudscape as DB.
 + Made setInitialize public in ServletHolder
 + Simplified JDBC connection handling so that it works with Java1.2 - albeit
   less efficiently.

jetty-2.2.2 - 22 July 1999
 + File handler passes through not allowed options for non existant files.
 + Fixed bug in com.mortbay.Util.IO with thread routines.
 + Fixed bug in HtmlFilter that prevented single char buffers from being
   written.
 + Fixed bug with CLASSPATH in FileJarServletLoader after attempt to load from
   a jar.
 + Implemented getResourceAsStream in FileJarServletLoader
 + Improved com.mortbay.Base.Log handling of different JVMs
 + Minor fixes to README
 + Moved more test harnesses out of classes.
 + NotFoundHandler can repond with SC_METHOD_NOT_ALLOWED.

jetty-2.2.1 - 18 July 1999
 + Added optional resourceBase property to HttpConfiguration. This is used as a
   URL prefix in the getResource API and was suggested by the JSERV and Tomcat
   implementors.
 + Added TerseExceptionHandler
 + Comma separate header fields.
 + Decoupled ExceptionHandler configuration from Handler stacks. Old config
   style will produce warning and Default behavior. See new config file format
   for changes.
 + Handle continuation lines in HttpHeader.
 + HtmlFilter resets last-modified and content-length headers.
 + Ignore IOException in ThreadedServer.run() when closing.
 + Implemented com.mortbay.Util.IO as a ThreadPool
 + Less verbose debug in PropertyTree
 + Limit maximum line length in HttpInputStream.
 + Protect against duplicate single valued headers.
 + Response with SC_BAD_REQUEST rather than close in more circumstances

jetty-2.2.0 - 01 July 1999
 + Added Protekt SSL HttpListener
 + Exit servlet improved (a little).
 + Fixed some of the javadoc formatting.
 + Improved feature description page.
 + Moved GNUJSP and Protekt listener to a contrib hierarchy.
 + ThreadedServer.stop() closes socket before interrupting threads.

jetty-2.2.Beta4 - 29 June 1999
 + Added comments to configuration files.
 + Added getGlobalProperty to Jetty.Server and used this to configure default
   page type.
 + Added JettyMinimalDemo.prp as an example of an abbreviated configuration.
 + Added property handling to ServletHandler to read JRUN servlet configuration
   files.
 + Altered meaning of * in PropertyTree to assist in abbreviated configuration
   files.
 + Expanded Mime.prp file
 + FileHandler flushes files from cache in DELETE method.
 + Made ServerSocket and accept call generic in ThreadedServer for SSL
   listeners.
 + Options "allowDir" added to FileHandler.
 + Restructured com.mortbay.Jetty.Server for better clarity and documentation.
 + ThreadedServer.stop() now waits until all threads are stopped.
 + Updated README.txt

jetty-2.2.Beta3 - 22 June 1999
 + Added alternate constructors to HTML.Include for InputStream.
 + Added file cache to FileHandler
 + Applied contributed patch of spelling and typo corrections
 + Fixed bug in HttpResponse flush.
 + Fixed file and socket leaks in Include and Embed tags.
 + Implemented efficient version of ServletContext.getResourceAsStream() that
   does not open a new socket connection (as does getResource()).
 + Improved Block.write.
 + LookAndFeelServlet uses getResourceAsStream to get the file to wrap. This
   allows it to benefit from any caching done and to wrap arbitrary content
   (not just files).
 + Ran dos2unix on all text files
 + Re-implemented ThreadedServer to improve and balance performance.
 + Restructure demo so that LookAndFeel content comes from simple handler
   stack.
 + Server.shutdown() clears configuration so that server may be restarted in
   same virtual machine.

jetty-2.2.Beta2 - 12 June 1999
 + Added all write methods to HttpOutputStream$SwitchOutputStream
 + Added com.mortbay.Jetty.Server.shutdown() for gentler shutdown of server.
   Called from Exit servlet
 + Handle  path info of a dynamic loaded servlets and correctly set the servlet
   path.
 + HttpRequest.getParameterNames() no longer alters the order returned by
   getQueryString().
 + Standardized date format in persistent cookies.

jetty-2.2.Beta1 - 07 June 1999
 + Allow configuration of MinListenerThreads, MaxListenerThreads,
   MaxListenerThreadIdleMs
 + Close files after use to avoid "file leak" under heavy load.
 + Defined abstract ServletLoader, derivations of which can be specified in
   HttpConfiguration properties.
 + Destroy requests and responses to help garbage collector.
 + Don't warn about IOExceptions unless Debug is on.
 + Fixed cache in FileJarServletLoader
 + Fixed incorrect version numbers in a few places.
 + Fixed missing copyright messages from some contributions
 + HtmlFilter optimized for being called by a buffered writer.
 + Implemented all HttpServer attribute methods by mapping to the
   HttpConfiguration properties.  Dynamic reconfiguration is NOT supported by
   these methods (but we are thinking about it).
 + Improved ThreadPool synchronization and added minThreads.
 + Included GNUJSP 0.9.9
 + Limit the job queue only grow to the max number of threads.
 + Optional use of DateCache in log file format
 + Restructure ThreadedServer to reduce object creation.

jetty-2.2.Beta0 - 31 May 1999
 + Added "Initialize" attribute to servlet configuration to allow servlet to be
   initialized when loaded.
 + Added HttpResponse.requestHandled() method to avoid bug with servlet doHead
   method.
 + Added Page.rewind() method to allow a page to be written multiple times
 + Handle malformed % characters in URLs.
 + HttpRequest.getCookies returns empty array rather than null for no cookies.
 + Included and improved version of ThreadPool for significant performance
   improvement under high load.
 + Included contributed com.mortbay.Jetty.StressTester class
 + LogHandler changed to support only a single outfile and optional append.
 + Removed support for STF
 + Servlet loader handles jar files with different files separator.
 + ThreadedServer gently shuts down.
 + Token effort to keep test files out of the jar

jetty-2.2.Alpha1 - 07 May 1999
 + Call destroy on old servlets when reloading.
 + Dynamic servlets can have autoReload configured
 + Fixed bug in SessionDump
 + Made capitalization of config file more consistent(ish)
 + ServletHolder can auto reload servlets
 + Wait for requests to complete before reloading.

jetty-2.2.Alpha0 - 06 May 1999
 + Added reload method to ServletHolder, but no way to call it yet.
 + Added ServletLoader implementation if ClassLoader.
 + Changed options for FileServer
 + Dynamic loading of servlets.
 + Fixed date overflow in Cookies
 + HttpHandlers given setProperties method to configure via Properties.
 + HttpListener class can be configured
 + HttpResponse.sendError avoids IllegalStateException
 + Implemented ServletServer
 + Improved PropertyTree implementation
 + Improved SessionDump servlet
 + Mime suffix mapping can be configured.
 + New Server class using PropertyTree for configuration
 + Old Jetty.Server class renamed to Jetty.Server21
 + Removed historic API from sessions
 + Removed SimpleServletServer

jetty-2.1.7 - 22 April 1999
 + Fixed showstopper bug with getReader and getWriter in requests and
   responses.
 + HttpFilter uses package interface to get HttpOutputStream

jetty-2.1.6 - 21 April 1999
 + Added additional date formats for HttpHeader.getDateHeader
 + New simpler version of PropertyTree
 + Reduced initial size of most hashtables to reduce default memory overheads.
 + Return EOF from HttpInputStream that has a content length.
 + Throw IllegalStateException as required from gets of
   input/output/reader/writer in requests/responses.
 + Updated PropertyTreeEditor

jetty-2.1.5 - 15 April 1999
 + Added setType methods to com.mortbay.FTP.Ftp
 + Fixed alignment bug in TableForm
 + Fixed bug in ServletDispatch for null pathInfo
 + Fixed bugs with invalid sessions
 + Form parameters protected against multiple decodes when redirected.
 + HtmlFilter now expands <!=SESSION> to the URL encoded session if required.
 + Implemented HttpRequest.getReader()
 + Instrumented most of the demo to support URL session encoding.
 + Moved SessionHandler to front of stacks
 + Page factory requires response for session encoding
 + Reduced session memory overhead of sessions
 + Removed RFCs from package
 + Servlet log has been diverted to com.mortbay.Base.Log.event() Thus debug
   does not need to be turned on to see servlet logs.
 + Session URL encoding fixed for relative URLs.

jetty-2.1.4 - 26 March 1999
 + fixed bug in getRealPath
 + Fixed problem compiling PathMap under some JDKs.
 + getPathTranslated now call getRealPath with pathInfo (as per spec).
 + HttpRequest attributes implemented.
 + pathInfo returns null for zero length pathInfo (as per spec). Sorry if this
   breaks your servlets - it is a pain!
 + Reduced HTML dependence in HTTP package to allow minimal configuration
 + Session max idle time implemented.
 + Tightened license agreement so that binary distributions are required to
   include the license file.

jetty-2.1.3 - 19 March 1999
 + Added support for suffixes to PathMap
 + Included GNUJSP implementation of Java Server Pages
 + Use Java2 javadoc

jetty-2.1.2 - 09 March 1999
 + API documentation for JSDK 2.1.1
 + Cascading style sheet HTML element added.
 + Converted most servlets to HttpServlets using do Methods.
 + Fixed trailing / bug in FileHandler (again!).
 + JSDK 2.1.1

jetty-2.1.1 - 05 March 1999
 + com.mortbay.Base.DateCache class added and used to speed date handling.
 + Fast char buffer handling in HttpInputStream
 + Faster version of HttpHeader.read()
 + Faster version of HttpInputStream.readLine().
 + Faster version of HttpRequest
 + Handle '.' in configured paths (temp fix until PropertyTrees)
 + Reduced number of calls to getRemoteHost for optimization
 + Size all StringBuffers

jetty-2.1.0 - 22 February 1999
 + Deprecated com.mortbay.Util.STF
 + getServlet methods return null.
 + image/jpg -> image/jpeg
 + PropertyTrees (see new Demo page)
 + ServletDispatch (see new Demo page)
 + Session URL Encoding

jetty-2.1.B1 - 13 February 1999
 + Added video/quicktime to default MIME types.
 + Fixed bug with if-modified-since in FileHandler
 + Fixed bug with MultipartRequest.
 + Implemented getResource and getResourceAsStream (NOT Tested!).
 + Implemented Handler translations and getRealPath.
 + Implemented RequestDispatcher (NOT Tested!).
 + Improved handling of File.separator in FileHandler.
 + Replace package com.mortbay.Util.Gateway with class
   com.mortbay.Util.InetGateway
 + Updated DefaultExceptionHandler.
 + Updated InetAddrPort.
 + Updated URI.

jetty-2.1.B0 - 30 January 1999
 + Added plug gateway classes com.mortbay.Util.Gateway
 + Added support for PUT, MOVE, DELETE in FileHandler
 + FileHandler now sets content length.
 + Fixed command line bug with SimpleServletConfig
 + Minor changes to support MS J++ and its non standard language extensions -
   MMMmmm should have left it unchanged!
 + Uses JSDK2.1 API, but not all methods implemented.

jetty-2.0.5 - 15 December 1998
 + added getHeaderNoParams
 + Temp fix to getCharacterEncoding

jetty-2.0.4 - 10 December 1998
 + Implement getCharacterEncoding
 + Improved default Makefile behaviour
 + Improved error code returns
 + Portability issues solved for Apple's
 + Removed MORTBAY_HOME support from Makefiles
 + Use real release of JSDK2.0 (rather than beta).

jetty-2.0.3 - 13 November 1998
 + Fix bug with index files for Jetty.Server. Previously servers configured
   with com.mortbay.Jetty.Server would not handle index.html files.  Need to
   make this configurable in the prp file.
 + Fixed errors in README file: com.mortbay.Jetty.Server was called
   com.mortbay.HTTP.Server
 + Limit threads in ThreadedServer and low priority listener option greatly
   improve performance under worse case loads.

jetty-2.0.2 - 01 November 1998
 + Add thread pool to threaded server for significant performance improvement.
 + Buffer files during configuration
 + Buffer HTTP Response headers.
 + Use JETTY_HOME rather than MORTBAY_HOME for build environment

jetty-2.0.1 - 27 October 1998
 + Released under an Open Source license.

jetty-2.0.0 - 25 October 1998
 + Added multipart/form-data demo.
 + Fixed Code.formatObject handling of null objects.
 + Removed Chat demo (too many netscape dependencies).
 + Removed exceptional case from FileHandler redirect.

jetty-2.0.Beta3 - 29 September 1998
 + Added com.mortbay.HTTP.MultiPartRequest to handle file uploads
 + Added com.mortbay.Jetty.Server (see README.Jetty)
 + Demo converted to an instance of com.mortbay.Jetty.Server
 + Fixed Log Handler again.
 + Ignore exception from HttpListener
 + Properly implemented multiple listening addresses
 + Send 301 for directories without trailing / in FileHandler

jetty-2.0Beta2 - 01 July 1998
 + Fixed Log Handler for HTTP/1.1
 + Slight improvement in READMEEs

jetty-2.0Beta1 - 01 June 1998
 + Fixed bug with calls to service during initialization of servlet
 + Handle full URLs in HTTP requests (to some extent)
 + Improved performance of Code.debug() calls, significantly in the case of non
   matching debug patterns.
 + Improved performance with special asciiToLowerCase
 + Provided addSection on com.mortbay.HTML.Page
 + Provided reset on com.mortbay.HTML.Composite.
 + Proxy demo in different server instance
 + Warn if MSIE used for multi part MIME.

jetty-2.0Alpha2 - 01 May 1998
 + Added date format to Log
 + Added timezone to Log
 + Handle params in getIntHeader and getDateHeader
 + Handle Single Threaded servlets with servlet pool
 + JDK1.2 javax.servlet API
 + Removed HttpRequest.getByteContent
 + Use javax.servlet.http.Cookie
 + Use javax.servlet.http.HttpSession
 + Use javax.servlet.http.HttpUtils.parsePostData

jetty-1.3.5 - 01 May 1998
 + Added date format to Log
 + Correct handling of multiple parameters
 + Debug triggers added to com.mortbay.Base.Code
 + Fixed socket inet bug in FTP

jetty-2.0Alpha1 - 08 April 1998
 + accept chunked data
 + Add HTTP/1.1 Date: header
 + Correct formatting of Date HTTP headers
 + Debug triggers added to com.mortbay.Base.Code
 + Fixed forward bug with no port number
 + handle extra spaces in HTTP headers
 + Handle file requests with If-Modified-Since: or If-Unmodified-Since:
 + Handle HEAD properly
 + Handle HTTP/1.1 Host: header
 + HttpTests test harness
 + persistent connections
 + Really fixed handling of multiple parameters
 + Removed HttpRequestHeader class
 + Requires Host: header for 1.1 requests
 + Send 100 Continue for HTTP/1.1 requests (concerned about push???)
 + Send Connection: close
 + Sends chunked data for 1.1 responses of unknown length.

jetty-1.3.4 - 15 March 1998
 + Dump servlet enhanced to exercise these changes.
 + Fixed handling of multiple parameters in query and form content.
   "?A=1%2C2&A=C%2CD" now returns two values ("1,2" & "C,D") rather than 4.
 + ServletHandler now takes an optional file base directory name which is used
   to set the translated path for pathInfo in servlet requests.

jetty-1.3.3
 + Closed exception window in HttpListener.java
 + Fixed TableForm.addButtonArea bug.
 + TableForm.extendRow() uses existing cell

jetty-1.3.2
 + Added per Table cell composite factories
 + Fixed proxy bug with no port number

jetty-1.3.1
 + Better handling of InvocationTargetException in debug
 + ForwardHandler only forwards as http/1.0 (from Tobias.Miller)
 + Improved parsing of stack traces
 + Minor fixes in SmtpMail
 + Minor release adjustments for Tracker

jetty-1.3.0
 + Added DbAdaptor to JDBC wrappers
 + Beta release of Tracker

jetty-1.2.0
 + Alternate look and feel for Jetty
 + Better Debug configuration
 + DebugServlet
 + Fixed install bug for nested classes
 + Reintroduced STF

jetty-1.1.1
 + Improved documentation

jetty-1.1
 + Improved connection caching in java.mortbay.JDBC
 + Moved HttpCode to com.mortbay.Util

jetty-1.0.1
 + Bug fixes

jetty-1.0
 + First release in com.mortbay package structure
 + Included Util, JDBC, HTML, HTTP, Jetty
<|MERGE_RESOLUTION|>--- conflicted
+++ resolved
@@ -1,8 +1,4 @@
-<<<<<<< HEAD
 jetty-9.2.4-SNAPSHOT
-=======
-jetty-9.2.4.v20141028 - 28 October 2014
->>>>>>> 149ed3a5
  + 376365 "jetty.sh start" returns 0 on failure
  + 396569 'bin/jetty.sh stop' reports 'OK' even when jetty was not running
  + 396572 Starting jetty from cygwin is not working properly
