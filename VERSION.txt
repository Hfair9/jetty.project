--- conflicted
+++ resolved
@@ -1,10 +1,6 @@
-<<<<<<< HEAD
 jetty-9.3.0-SNAPSHOT
 
-jetty-9.2.4.v20141030 - 30 October 2014
-=======
 jetty-9.2.4.v20141031 - 31 October 2014
->>>>>>> 9c64fb73
  + 376365 "jetty.sh start" returns 0 on failure
  + 396569 'bin/jetty.sh stop' reports 'OK' even when jetty was not running
  + 396572 Starting jetty from cygwin is not working properly
@@ -83,7 +79,7 @@
  + 449001 Remove start.d directory from JETTY_HOME
  + 449038 WebSocketUpgradeFilter must support async.
  + 449175 Removed extra space in NCSA log
-<<<<<<< HEAD
+ + 449372 Make jvmArgs of jetty:run-forked configurable from command line
  
 jetty-9.3.0.M0 - 24 September 2014
  + 437395 Start / Properties in template sections should be default applied for
@@ -120,9 +116,6 @@
  + 444771 JSR356 / EndPointConfig.userProperties are not unique per endpoint
    upgrade
  + 444863 ProxyServlet does not filter headers listed by the Connection header.
-=======
- + 449372 Make jvmArgs of jetty:run-forked configurable from command line
->>>>>>> 9c64fb73
 
 jetty-9.2.3.v20140905 - 05 September 2014
  + 347110 renamed class transformer methods
